import unittest
import warnings

import numpy as np

<<<<<<< HEAD
from skactiveml.utils import check_cost_matrix, check_classifier_params, \
    check_classes, check_scalar, check_X_y, check_type, check_bound
=======
from skactiveml.utils import check_cost_matrix, check_classes, \
    check_missing_label, check_scalar, check_X_y, check_type, check_bound, \
    check_budget_manager
>>>>>>> 289b5346
from skactiveml.utils import check_random_state, check_class_prior
from skactiveml.stream.budget_manager import SplitBudget


class TestValidation(unittest.TestCase):

    def test_check_scalar(self):
        x = 5
        self.assertRaises(TypeError, check_scalar, x=x, target_type=float,
                          name='x')
        self.assertRaises(ValueError, check_scalar, x=x, target_type=int,
                          max_val=4, name='x')
        self.assertRaises(ValueError, check_scalar, x=x, target_type=int,
                          max_inclusive=False, max_val=5, name='x')
        self.assertRaises(ValueError, check_scalar, x=x, target_type=int,
                          min_val=6, name='x')
        self.assertRaises(ValueError, check_scalar, x=x, target_type=int,
                          min_inclusive=False, min_val=5, name='x')

    def test_check_classifier_params(self):
        self.assertRaises(ValueError, check_classifier_params,
                          classes=[0, 1 ,2], missing_label=np.nan,
                          cost_matrix=[[1, 1], [2, 0]])
        self.assertRaises(TypeError, check_classifier_params,
                          classes=['a', 'b'], missing_label=2,
                          cost_matrix=[[1, 1], [2, 0]])
        # TODO: @Marek should the following work?
        #self.assertRaises(TypeError, check_classifier_params, classes=[0, 1],
        #                  missing_label='nan', cost_matrix=[[1, 1], [2, 0]])
        self.assertRaises(ValueError, check_classifier_params, classes=None,
                          missing_label=np.nan, cost_matrix=[[1, 1], [2, 0]])

    def test_check_classes(self):
        self.assertRaises(TypeError, check_classes, classes=[None, 1, 2])
        self.assertRaises(TypeError, check_classes, classes=['2', 1, 2])
        self.assertRaises(TypeError, check_classes, classes=2)
        self.assertRaises(ValueError, check_classes, classes=[1, 2, 2])

    def test_check_class_prior(self):
        self.assertRaises(TypeError, check_class_prior, None, 1)
        self.assertRaises(TypeError, check_class_prior, 1, None)
        self.assertRaises(ValueError, check_class_prior, 1, 0)
        self.assertRaises(ValueError, check_class_prior, -2, 2)
        self.assertRaises(ValueError, check_class_prior, [0, 1, -1], 3)
        self.assertRaises(ValueError, check_class_prior, [1, 2, 3], 2)
        np.testing.assert_array_equal(check_class_prior(1, 3), [1, 1, 1])

    def test_check_cost_matrix(self):
        self.assertRaises(ValueError, check_cost_matrix,
                          cost_matrix=[['2', '5'], ['a', '5']], n_classes=2)
        self.assertRaises(ValueError, check_cost_matrix,
                          cost_matrix=[[0, 1], [2, 0]], n_classes=3)
        self.assertRaises(ValueError, check_cost_matrix,
                          cost_matrix=[[0, 1], [2, 0]], n_classes=-1)
        self.assertRaises(TypeError, check_cost_matrix,
                          cost_matrix=[[0, 1], [2, 0]], n_classes=2.5)
        self.assertRaises(ValueError, check_cost_matrix,
                          cost_matrix=[[2, 1], [2, 2]], n_classes=2,
                          diagonal_is_zero=True)
        self.assertRaises(ValueError, check_cost_matrix,
                          cost_matrix=[[0, 1], [-1, 0]], n_classes=2,
                          only_non_negative=True)
        self.assertRaises(ValueError, check_cost_matrix,
                          cost_matrix=[[0, 0], [0, 0]], n_classes=2,
                          contains_non_zero=True)
        with warnings.catch_warnings(record=True) as w:
            warnings.simplefilter("always")
            check_cost_matrix(cost_matrix=[[1, 1], [2, 0]], n_classes=2)
            check_cost_matrix(cost_matrix=[[0, 1], [-1, 0]], n_classes=2)
            check_cost_matrix(cost_matrix=[[0, 0], [0, 0]], n_classes=2)
            assert len(w) == 3

    def test_check_X_y(self):
        X = [[1, 2], [3, 4]]
        y = [1, 0]
        X_cand = [[5, 6]]
        X, y, sample_weight = check_X_y(X, y)
        np.testing.assert_array_equal(sample_weight, np.array([1., 1.]))
        X, y, X_cand, sample_weight, sample_weight_cand = check_X_y(X, y, X_cand)
        np.testing.assert_array_equal(sample_weight_cand, np.array([1.]))
        sample_weight = [0.4, 0.6]
        X, y, X_cand, sample_weight, _ = check_X_y(X, y, X_cand, sample_weight)
        self.assertTrue(isinstance(X, np.ndarray))
        y = [[1], [0]]
        X, y, X_cand, sample_weight, _ = check_X_y(
            X, y, X_cand, sample_weight, multi_output=True
        )
        self.assertTrue(isinstance(y, np.ndarray))
        y = np.array([1, 0], dtype=object)
        X, y, X_cand, sample_weight, _ = check_X_y(
            X, y, X_cand, sample_weight, y_numeric=True
        )
        X_cand_false = [[5]]
        self.assertRaises(
            ValueError, check_X_y, X, y, X_cand_false, sample_weight,
            multi_output=True
        )
        y = np.array([[1, 0, 1], [2, 0, 1]])
        self.assertRaises(
            ValueError, check_X_y, X, y, X_cand, sample_weight,
            multi_output=True
        )

    def test_check_random_state(self):
        seed = 12
        self.assertRaises(ValueError, check_random_state, 'string')
        self.assertRaises(TypeError, check_random_state, seed, 'string')

        random_state = np.random.RandomState(seed)
        ra = check_random_state(random_state, 3)
        rb = check_random_state(random_state, 3)
        self.assertTrue(ra.rand() == rb.rand())

        ra = check_random_state(42, 3)
        rb = check_random_state(42, 3)
        self.assertTrue(ra.rand() == rb.rand())

        ra = check_random_state(None)
        rb = check_random_state(None)
        self.assertTrue(ra.rand() != rb.rand())
        ra = check_random_state(np.random.RandomState(None))
        rb = check_random_state(np.random.RandomState(None))
        self.assertTrue(ra.rand() != rb.rand())

    def test_check_type(self):
        self.assertRaises(TypeError, check_type, 10, 'a', str)
        self.assertRaises(TypeError, check_type, 10, 'a', str, bool)
        self.assertRaises(TypeError, check_type, 10, 'a', str, bool, map, list)
        check_type(10, 'a', int)

    def test_check_bound(self):
        self.assertRaises(ValueError, check_bound, X=7)
        self.assertRaises(ValueError, check_bound, bound=7)

        X = np.array([[3, 4], [2, 7], [-1, 5]])
        wrong_X = np.array([[3, 4, 2]])
        correct_bound = np.array([[-1, 4], [3, 7]])
        small_bound = np.array([[1, 4], [3, 7]])
        wrong_bound = np.array([[1, 4]])

        re_correct_bound = check_bound(bound=correct_bound, X=X)
        re_no_bound = check_bound(X=X)
        re_no_X = check_bound(bound=correct_bound)
        np.testing.assert_array_equal(correct_bound, re_correct_bound)
        np.testing.assert_array_equal(correct_bound, re_no_bound)
        np.testing.assert_array_equal(correct_bound, re_no_X)
        with self.assertWarns(Warning):
            check_bound(small_bound, re_correct_bound)
        self.assertRaises(ValueError, check_bound, X=wrong_X)
        self.assertRaises(ValueError, check_bound, bound=wrong_bound)
        self.assertRaises(ValueError, check_bound)
        self.assertRaises(ValueError, check_bound, X=X,
                          bound_must_be_given=True)

    def test_check_budget_manager(self):

        self.assertIsNotNone(check_budget_manager(0.1, None, SplitBudget))
        with self.assertWarns(Warning):
            check_budget_manager(0.1, SplitBudget(budget=0.2), SplitBudget)<|MERGE_RESOLUTION|>--- conflicted
+++ resolved
@@ -3,14 +3,9 @@
 
 import numpy as np
 
-<<<<<<< HEAD
-from skactiveml.utils import check_cost_matrix, check_classifier_params, \
-    check_classes, check_scalar, check_X_y, check_type, check_bound
-=======
 from skactiveml.utils import check_cost_matrix, check_classes, \
-    check_missing_label, check_scalar, check_X_y, check_type, check_bound, \
-    check_budget_manager
->>>>>>> 289b5346
+    check_scalar, check_X_y, check_type, check_bound, check_budget_manager, \
+    check_classifier_params
 from skactiveml.utils import check_random_state, check_class_prior
 from skactiveml.stream.budget_manager import SplitBudget
 
@@ -37,9 +32,8 @@
         self.assertRaises(TypeError, check_classifier_params,
                           classes=['a', 'b'], missing_label=2,
                           cost_matrix=[[1, 1], [2, 0]])
-        # TODO: @Marek should the following work?
-        #self.assertRaises(TypeError, check_classifier_params, classes=[0, 1],
-        #                  missing_label='nan', cost_matrix=[[1, 1], [2, 0]])
+        self.assertRaises(TypeError, check_classifier_params, classes=[0, 1],
+                          missing_label='nan', cost_matrix=[[1, 1], [2, 0]])
         self.assertRaises(ValueError, check_classifier_params, classes=None,
                           missing_label=np.nan, cost_matrix=[[1, 1], [2, 0]])
 
