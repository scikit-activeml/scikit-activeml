import unittest

import numpy as np

<<<<<<< HEAD
from skactiveml.utils import is_labeled, is_unlabeled, \
    labeled_indices, unlabeled_indices, check_missing_label, \
    check_equal_missing_label, is_all_labeled
=======
from skactiveml.utils import (
    is_labeled,
    is_unlabeled,
    labeled_indices,
    unlabeled_indices,
    check_missing_label,
    check_equal_missing_label,
)
>>>>>>> 3462d85d


class TestLabel(unittest.TestCase):
    def setUp(self):
        self.y1 = [np.nan, 2, 5, 10, np.nan]
        self.y2 = [np.nan, "2", "5", "10", np.nan]
        self.y3 = [None, 2, 5, 10, None]
        self.y4 = [None, "2", "5", "10", None]
        self.y5 = [8, -1, 1, 5, 2]
        self.y6 = ["paris", "france", "tokyo", "nan"]
        self.y7 = ["paris", "france", "tokyo", -1]

    def test_is_unlabeled(self):
        self.assertRaises(
            TypeError, is_unlabeled, y=self.y1, missing_label="2"
        )
        self.assertRaises(ValueError, is_unlabeled, [[]], missing_label="2")
        self.assertRaises(
            TypeError, is_unlabeled, y=self.y2, missing_label=np.nan
        )
        self.assertRaises(
            TypeError, is_unlabeled, y=self.y2, missing_label="2"
        )
        self.assertRaises(
            TypeError, is_unlabeled, y=self.y2, missing_label=None
        )
        self.assertRaises(
            TypeError, is_unlabeled, y=self.y3, missing_label="2"
        )
        self.assertRaises(
            TypeError, is_unlabeled, y=self.y3, missing_label=np.nan
        )
        self.assertRaises(TypeError, is_unlabeled, y=self.y4, missing_label=2)
        self.assertRaises(
            TypeError, is_unlabeled, y=self.y4, missing_label="2"
        )
        self.assertRaises(
            TypeError, is_unlabeled, y=self.y5, missing_label="2"
        )
        self.assertRaises(TypeError, is_unlabeled, y=self.y6, missing_label=2)
        self.assertRaises(
            TypeError, is_unlabeled, y=self.y6, missing_label=np.nan
        )
        self.assertRaises(
            TypeError, is_unlabeled, y=self.y7, missing_label=np.nan
        )
        self.assertRaises(
            TypeError, is_unlabeled, y=self.y7, missing_label=None
        )
        self.assertRaises(
            TypeError, is_unlabeled, y=self.y7, missing_label="2"
        )
        self.assertRaises(TypeError, is_unlabeled, y=self.y7, missing_label=-1)
        np.testing.assert_array_equal(
            np.array([], dtype=bool), is_unlabeled([])
        )
        np.testing.assert_array_equal(
            np.array([1, 0, 0, 0, 1], dtype=bool), is_unlabeled(self.y1)
        )
        np.testing.assert_array_equal(
            np.array([1, 0, 0, 0, 1], dtype=bool),
            is_unlabeled(self.y3, missing_label=None),
        )
        np.testing.assert_array_equal(
            np.array([1, 0, 0, 0, 1], dtype=bool),
            is_unlabeled(self.y4, missing_label=None),
        )
        np.testing.assert_array_equal(
            np.array([0, 0, 0, 0, 0], dtype=bool),
            is_unlabeled(self.y5, missing_label=None),
        )
        np.testing.assert_array_equal(
            np.array([0, 0, 0, 0, 0], dtype=bool),
            is_unlabeled(self.y5, missing_label=np.nan),
        )
        np.testing.assert_array_equal(
            np.array([0, 1, 0, 0, 0], dtype=bool),
            is_unlabeled(self.y5, missing_label=-1),
        )
        np.testing.assert_array_equal(
            np.array([0, 0, 0, 0], dtype=bool),
            is_unlabeled(self.y6, missing_label=None),
        )
        np.testing.assert_array_equal(
            np.array([0, 0, 0, 1], dtype=bool),
            is_unlabeled(self.y6, missing_label="nan"),
        )

    def test_is_labeled(self):
        np.testing.assert_array_equal(
            ~np.array([1, 0, 0, 0, 1], dtype=bool), is_labeled(self.y1)
        )
        np.testing.assert_array_equal(
            ~np.array([1, 0, 0, 0, 1], dtype=bool),
            is_labeled(self.y3, missing_label=None),
        )
        np.testing.assert_array_equal(
            ~np.array([1, 0, 0, 0, 1], dtype=bool),
            is_labeled(self.y4, missing_label=None),
        )
        np.testing.assert_array_equal(
            ~np.array([0, 0, 0, 0, 0], dtype=bool),
            is_labeled(self.y5, missing_label=None),
        )
        np.testing.assert_array_equal(
            ~np.array([0, 0, 0, 0, 0], dtype=bool),
            is_labeled(self.y5, missing_label=np.nan),
        )
        np.testing.assert_array_equal(
            ~np.array([0, 1, 0, 0, 0], dtype=bool),
            is_labeled(self.y5, missing_label=-1),
        )
        np.testing.assert_array_equal(
            ~np.array([0, 0, 0, 0], dtype=bool),
            is_labeled(self.y6, missing_label=None),
        )
        np.testing.assert_array_equal(
            ~np.array([0, 0, 0, 1], dtype=bool),
            is_labeled(self.y6, missing_label="nan"),
        )

    def test_is_any_labeled(self):
        y = np.array([[0, np.nan], [1, 0], [np.nan, np.nan]])
        mask = is_all_labeled(y)
        np.testing.assert_array_equal(mask, [False, True, False])

    def test_unlabeled_indices(self):
        unlbld_indices = unlabeled_indices(self.y3, missing_label=None)
        true_unlbld_indices = [0, 4]
        np.testing.assert_array_equal(unlbld_indices, true_unlbld_indices)
        y = np.array([self.y3]).T
        unlbld_indices = unlabeled_indices(y, missing_label=None)
        true_unlbld_indices = [[0, 0], [4, 0]]
        np.testing.assert_array_equal(unlbld_indices, true_unlbld_indices)

    def test_labeled_indices(self):
        lbld_indices = labeled_indices(self.y3, missing_label=None)
        true_lbld_indices = [1, 2, 3]
        np.testing.assert_array_equal(lbld_indices, true_lbld_indices)
        y = np.array([self.y3]).T
        lbld_indices = labeled_indices(y, missing_label=None)
        true_lbld_indices = [[1, 0], [2, 0], [3, 0]]
        np.testing.assert_array_equal(lbld_indices, true_lbld_indices)

    def test_check_missing_label(self):
        self.assertRaises(TypeError, check_missing_label, missing_label=[2])
        self.assertRaises(TypeError, check_missing_label, missing_label=self)
        self.assertRaises(
            TypeError,
            check_missing_label,
            missing_label=np.nan,
            target_type=str,
        )
        self.assertRaises(
            TypeError, check_missing_label, missing_label=2, target_type=str
        )
        self.assertRaises(
            TypeError, check_missing_label, missing_label="2", target_type=int
        )

    def test_check_equal_missing_label(self):
        self.assertRaises(
            ValueError,
            check_equal_missing_label,
            missing_label1=np.nan,
            missing_label2=None,
        )<|MERGE_RESOLUTION|>--- conflicted
+++ resolved
@@ -2,11 +2,6 @@
 
 import numpy as np
 
-<<<<<<< HEAD
-from skactiveml.utils import is_labeled, is_unlabeled, \
-    labeled_indices, unlabeled_indices, check_missing_label, \
-    check_equal_missing_label, is_all_labeled
-=======
 from skactiveml.utils import (
     is_labeled,
     is_unlabeled,
@@ -15,7 +10,6 @@
     check_missing_label,
     check_equal_missing_label,
 )
->>>>>>> 3462d85d
 
 
 class TestLabel(unittest.TestCase):
@@ -29,49 +23,23 @@
         self.y7 = ["paris", "france", "tokyo", -1]
 
     def test_is_unlabeled(self):
-        self.assertRaises(
-            TypeError, is_unlabeled, y=self.y1, missing_label="2"
-        )
+        self.assertRaises(TypeError, is_unlabeled, y=self.y1, missing_label="2")
         self.assertRaises(ValueError, is_unlabeled, [[]], missing_label="2")
-        self.assertRaises(
-            TypeError, is_unlabeled, y=self.y2, missing_label=np.nan
-        )
-        self.assertRaises(
-            TypeError, is_unlabeled, y=self.y2, missing_label="2"
-        )
-        self.assertRaises(
-            TypeError, is_unlabeled, y=self.y2, missing_label=None
-        )
-        self.assertRaises(
-            TypeError, is_unlabeled, y=self.y3, missing_label="2"
-        )
-        self.assertRaises(
-            TypeError, is_unlabeled, y=self.y3, missing_label=np.nan
-        )
+        self.assertRaises(TypeError, is_unlabeled, y=self.y2, missing_label=np.nan)
+        self.assertRaises(TypeError, is_unlabeled, y=self.y2, missing_label="2")
+        self.assertRaises(TypeError, is_unlabeled, y=self.y2, missing_label=None)
+        self.assertRaises(TypeError, is_unlabeled, y=self.y3, missing_label="2")
+        self.assertRaises(TypeError, is_unlabeled, y=self.y3, missing_label=np.nan)
         self.assertRaises(TypeError, is_unlabeled, y=self.y4, missing_label=2)
-        self.assertRaises(
-            TypeError, is_unlabeled, y=self.y4, missing_label="2"
-        )
-        self.assertRaises(
-            TypeError, is_unlabeled, y=self.y5, missing_label="2"
-        )
+        self.assertRaises(TypeError, is_unlabeled, y=self.y4, missing_label="2")
+        self.assertRaises(TypeError, is_unlabeled, y=self.y5, missing_label="2")
         self.assertRaises(TypeError, is_unlabeled, y=self.y6, missing_label=2)
-        self.assertRaises(
-            TypeError, is_unlabeled, y=self.y6, missing_label=np.nan
-        )
-        self.assertRaises(
-            TypeError, is_unlabeled, y=self.y7, missing_label=np.nan
-        )
-        self.assertRaises(
-            TypeError, is_unlabeled, y=self.y7, missing_label=None
-        )
-        self.assertRaises(
-            TypeError, is_unlabeled, y=self.y7, missing_label="2"
-        )
+        self.assertRaises(TypeError, is_unlabeled, y=self.y6, missing_label=np.nan)
+        self.assertRaises(TypeError, is_unlabeled, y=self.y7, missing_label=np.nan)
+        self.assertRaises(TypeError, is_unlabeled, y=self.y7, missing_label=None)
+        self.assertRaises(TypeError, is_unlabeled, y=self.y7, missing_label="2")
         self.assertRaises(TypeError, is_unlabeled, y=self.y7, missing_label=-1)
-        np.testing.assert_array_equal(
-            np.array([], dtype=bool), is_unlabeled([])
-        )
+        np.testing.assert_array_equal(np.array([], dtype=bool), is_unlabeled([]))
         np.testing.assert_array_equal(
             np.array([1, 0, 0, 0, 1], dtype=bool), is_unlabeled(self.y1)
         )
