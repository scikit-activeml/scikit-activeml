import copy
import warnings
from collections.abc import Iterable
from inspect import Parameter, signature

import numpy as np
from sklearn.utils.validation import (
    check_array,
    column_or_1d,
    assert_all_finite,
    check_consistent_length,
    check_random_state as check_random_state_sklearn,
)

from ._label import MISSING_LABEL, check_missing_label, is_unlabeled


def check_scalar(
    x,
    name,
    target_type,
    min_inclusive=True,
    max_inclusive=True,
    min_val=None,
    max_val=None,
):
    """Validate scalar parameters type and value.

    Parameters
    ----------
    x : object
        The scalar parameter to validate.
    name : str
        The name of the parameter to be printed in error messages.
    target_type : type or tuple
        Acceptable data types for the parameter.
    min_val : float or int, default=None
        The minimum valid value the parameter can take. If `None` (default), it
        is implied that the parameter does not have a lower bound.
    min_inclusive : bool, default=True
        If `True`, the minimum valid value is inclusive, otherwise exclusive.
    max_val : float or int, default=None
        The maximum valid value the parameter can take. If `None` (default), it
        is implied that the parameter does not have an upper bound.
    max_inclusive : bool, default=True
        If `True`, the maximum valid value is inclusive, otherwise exclusive.

    Raises
    ------
    TypeError
        If the parameter's type does not match the desired type.
    ValueError
        If the parameter's value violates the given bounds.
    """
    if not isinstance(x, target_type):
        raise TypeError(
            "`{}` must be an instance of {}, not {}.".format(
                name, target_type, type(x)
            )
        )
    if min_inclusive:
        if min_val is not None and (x < min_val or np.isnan(x)):
            raise ValueError(
                "`{}`= {}, must be >= " "{}.".format(name, x, min_val)
            )
    else:
        if min_val is not None and (x <= min_val or np.isnan(x)):
            raise ValueError(
                "`{}`= {}, must be > " "{}.".format(name, x, min_val)
            )

    if max_inclusive:
        if max_val is not None and (x > max_val or np.isnan(x)):
            raise ValueError(
                "`{}`= {}, must be <= " "{}.".format(name, x, max_val)
            )
    else:
        if max_val is not None and (x >= max_val or np.isnan(x)):
            raise ValueError(
                "`{}`= {}, must be < " "{}.".format(name, x, max_val)
            )


def check_classifier_params(classes, missing_label, cost_matrix=None):
    """Check whether the parameters are compatible to each other (only if
    `classes` is not None).

    Parameters
    ----------
    classes : array-like of shape (n_classes,)
        Array of class labels.
    missing_label : scalar or string or np.nan or None
        Value to represent a missing label.
    cost_matrix : array-like of shape (n_classes, n_classes), default=None
        Cost matrix. If `None`, cost matrix will be not checked.
    """
    check_missing_label(missing_label)
    if classes is not None:
        check_classes(classes)
        dtype = np.array(classes).dtype
        check_missing_label(missing_label, target_type=dtype, name="classes")
        n_labeled = is_unlabeled(y=classes, missing_label=missing_label).sum()
        if n_labeled > 0:
            raise ValueError(
                f"`classes={classes}` contains "
                f"`missing_label={missing_label}.`"
            )
        if cost_matrix is not None:
            check_cost_matrix(cost_matrix=cost_matrix, n_classes=len(classes))
    else:
        if cost_matrix is not None:
            raise ValueError(
                "You cannot specify 'cost_matrix' without "
                "specifying 'classes'."
            )


def check_classes(classes):
    """Check whether class labels are uniformly strings or numbers.

    Parameters
    ----------
    classes : array-like of shape (n_classes,)
        Array of class labels.
    """
    if not isinstance(classes, Iterable):
        raise TypeError(
            "'classes' is not iterable. Got {}".format(type(classes))
        )
    try:
        classes_sorted = np.array(sorted(set(classes)))
        if len(classes) != len(classes_sorted):
            raise ValueError("Duplicate entries in 'classes'.")
    except TypeError:
        types = sorted(t.__qualname__ for t in set(type(v) for v in classes))
        raise TypeError(
            "'classes' must be uniformly strings or numbers. Got {}".format(
                types
            )
        )


def check_class_prior(class_prior, n_classes):
    """Check if the `class_prior` is a valid prior.

    Parameters
    ----------
    class_prior : numeric or array_like of shape (n_classes,)
        A class prior.
    n_classes : int
        The number of classes.

    Returns
    -------
    class_prior : np.ndarray of shape (n_classes,)
        Numpy array as prior.
    """
    if class_prior is None:
        raise TypeError("'class_prior' must not be None.")
    check_scalar(n_classes, name="n_classes", target_type=int, min_val=1)
    if np.isscalar(class_prior):
        check_scalar(
            class_prior,
            name="class_prior",
            target_type=(int, float),
            min_val=0,
        )
        class_prior = np.array([class_prior] * n_classes)
    else:
        class_prior = check_array(class_prior, ensure_2d=False)
        is_negative = np.sum(class_prior < 0)
        if class_prior.shape != (n_classes,) or is_negative:
            raise ValueError(
                "`class_prior` must be either a non-negative"
                "float or a list of `n_classes` non-negative "
                "floats."
            )
    return class_prior.reshape(-1)


def check_cost_matrix(
    cost_matrix,
    n_classes,
    only_non_negative=False,
    contains_non_zero=False,
    diagonal_is_zero=False,
):
    """Check whether cost matrix has shape `(n_classes, n_classes)`.

    Parameters
    ----------
    cost_matrix : array-like of shape (n_classes, n_classes)
        Cost matrix.
    n_classes : int
        Number of classes.
    only_non_negative : bool, default=True
        This parameter determines whether the matrix must contain only
        non-negative cost entries.
    contains_non_zero : bool, default=True
        This parameter determines whether the matrix must contain at least on
        non-zero cost entry.
    diagonal_is_zero : bool, default=True
        This parameter determines whether the diagonal cost entries must be
        zero.

    Returns
    -------
    cost_matrix_new : np.ndarray of shape (n_classes, n_classes)
        Numpy array as cost matrix.
    """
    check_scalar(n_classes, target_type=int, name="n_classes", min_val=1)
    cost_matrix_new = check_array(
        np.array(cost_matrix, dtype=float), ensure_2d=True
    )
    if cost_matrix_new.shape != (n_classes, n_classes):
        raise ValueError(
            "'cost_matrix' must have shape ({}, {}). "
            "Got {}.".format(n_classes, n_classes, cost_matrix_new.shape)
        )
    if np.sum(cost_matrix_new < 0) > 0:
        if only_non_negative:
            raise ValueError(
                "'cost_matrix' must contain only non-negative cost entries."
            )
        else:
            warnings.warn("'cost_matrix' contains negative cost entries.")
    if n_classes != 1 and np.sum(cost_matrix_new != 0) == 0:
        if contains_non_zero:
            raise ValueError(
                "'cost_matrix' must contain at least one non-zero cost "
                "entry."
            )
        else:
            warnings.warn(
                "'cost_matrix' contains contains no non-zero cost entry."
            )
    if np.sum(np.diag(cost_matrix_new) != 0) > 0:
        if diagonal_is_zero:
            raise ValueError(
                "'cost_matrix' must contain only cost entries being zero on "
                "its diagonal."
            )
        else:
            warnings.warn(
                "'cost_matrix' contains non-zero cost entries on its diagonal."
            )
    return cost_matrix_new


def check_X_y(
    X=None,
    y=None,
    X_cand=None,
    sample_weight=None,
    sample_weight_cand=None,
    accept_sparse=False,
    *,
    accept_large_sparse=True,
    dtype="numeric",
    order=None,
    copy=False,
    ensure_all_finite=True,
    ensure_2d=True,
    allow_nd=False,
    multi_output=False,
    allow_nan=None,
    ensure_min_samples=1,
    ensure_min_features=1,
    y_numeric=False,
    estimator=None,
    missing_label=MISSING_LABEL,
):
    """Input validation for standard estimators. Adjusted from `sklearn` [1]_.

    Checks X and y for consistent length, enforces `X` to be at least 2D and
    `y` 1D. By default, `X` is checked to be non-empty and containing only
    finite values. Standard input checks are also applied to `y`, such as
    checking that `y` does not have `np.nan` or `np.inf` targets.
    For multi-label `y`, set multi_output=True to allow 2D and sparse `y`.
    If the dtype of `X` is object, attempt converting to float, raising on
    failure.

    Parameters
    ----------
    X : nd-array or list or sparse matrix
        Labeled input data.
    y : nd-array or list or sparse matrix
        Labels for X.
    X_cand : nd-array or list or sparse matrix, default=None
        Unlabeled input data
    sample_weight : array-like of shape (n_samples,), default=None
            Sample weights.
    sample_weight_cand : array-like of shape (n_candidates,), default=None
            Sample weights of the candidates.
    accept_sparse : string or boolean or list of string, default=False
        String[s] representing allowed sparse matrix formats, such as 'csc',
        'csr', etc. If the input is sparse but not in the allowed format,
        it will be converted to the first listed format. True allows the input
        to be any format. False means that a sparse matrix input will
        raise an error.
    accept_large_sparse : bool, default=True
        If a CSR, CSC, COO or BSR sparse matrix is supplied and accepted by
        accept_sparse, accept_large_sparse will cause it to be accepted only
        if its indices are stored with a 32-bit dtype.
    dtype : string, type, list of types or None (default="numeric")
        Data type of result. If None, the dtype of the input is preserved.
        If "numeric", dtype is preserved unless array.dtype is object.
        If dtype is a list of types, conversion on the first type is only
        performed if the dtype of the input is not in the list.
    order : 'F', or 'C' or None, default=None
        Whether an array will be forced to be fortran or c-style.
    copy : boolean, default=False
        Whether a forced copy will be triggered. If copy=False, a copy might
        be triggered by a conversion.
<<<<<<< HEAD
    force_all_finite : boolean or 'allow-nan', default=True
=======

    ensure_all_finite : boolean or 'allow-nan', (default=True)
>>>>>>> ad8d17bb
        Whether to raise an error on np.inf, np.nan, pd.NA in X. This parameter
        does not influence whether y can have np.inf, np.nan, pd.NA values.
        The possibilities are:

        - True: Force all values of X to be finite.
        - False: accepts np.inf, np.nan, pd.NA in X.
        - 'allow-nan': accepts only np.nan or pd.NA values in X. Values cannot
          be infinite.
<<<<<<< HEAD
    ensure_2d : boolean, default=True
=======

        .. versionadded:: 0.20
           `ensure_all_finite` accepts the string `'allow-nan'`.

        .. versionchanged:: 0.23
           Accepts `pd.NA` and converts it into `np.nan`

    ensure_2d : boolean (default=True)
>>>>>>> ad8d17bb
        Whether to raise a value error if X is not 2D.
    allow_nd : boolean, default=False
        Whether to allow X.ndim > 2.
    multi_output : boolean, default=False
        Whether to allow 2D y (array or sparse matrix). If false, y will be
        validated as a vector. y cannot have np.nan or np.inf values if
        multi_output=True.
    allow_nan : boolean, default=None
        Whether to allow np.nan in y.
    ensure_min_samples : int, default=1
        Make sure that X has a minimum number of samples in its first
        axis (rows for a 2D array).
    ensure_min_features : int, default=1
        Make sure that the 2D array has some minimum number of features
        (columns). The default value of 1 rejects empty datasets.
        This check is only enforced when X has effectively 2 dimensions or
        is originally 1D and `ensure_2d` is True. Setting to 0 disables
        this check.
    y_numeric : boolean, default=False
        Whether to ensure that y has a numeric type. If dtype of y is object,
        it is converted to float64. Should only be used for regression
        algorithms.
    estimator : str or estimator instance, default=None
        If passed, include the name of the estimator in warning messages.
    missing_label : scalar or string or np.nan or None, default=np.nan
        Value to represent a missing label.

    Returns
    -------
    X_converted : object
        The converted and validated X.

    y_converted : object
        The converted and validated y.

    candidates : object
        The converted and validated candidates
        Only returned if candidates is not None.

    sample_weight : np.ndarray
        The converted and validated sample_weight.

    sample_weight_cand : np.ndarray
        The converted and validated sample_weight_cand.
        Only returned if candidates is not None.

    References
    ----------
    .. [1] F. Pedregosa, G. Varoquaux, A. Gramfort, V. Michel, B. Thirion, O.
       Grisel, M. Blondel, P. Prettenhofer, R. Weiss, V. Dubourg,
       J. Vanderplas, A. Passos, D. Cournapeau, M. Brucher, M. Perrot, and E.
       Duchesnay. Scikit-learn: Machine Learning in Python. J. Mach. Learn.
       Res., 12:2825–2830, 2011.
    """
    if allow_nan is None:
        allow_nan = (
            True
            if isinstance(missing_label, float) and np.isnan(missing_label)
            else False
        )
    if X is not None:
        X = check_array(
            X,
            accept_sparse=accept_sparse,
            accept_large_sparse=accept_large_sparse,
            dtype=dtype,
            order=order,
            copy=copy,
            ensure_all_finite=ensure_all_finite,
            ensure_2d=ensure_2d,
            allow_nd=allow_nd,
            ensure_min_samples=ensure_min_samples,
            ensure_min_features=ensure_min_features,
            estimator=estimator,
        )
    if y is not None:
        if multi_output:
            y = check_array(
                y,
                accept_sparse="csr",
                ensure_all_finite=True,
                ensure_2d=False,
                dtype=None,
            )
        else:
            y = column_or_1d(y, warn=True)
            assert_all_finite(y, allow_nan=allow_nan)
        if y_numeric and y.dtype.kind == "O":
            y = y.astype(np.float64)
    if X is not None and y is not None:
        check_consistent_length(X, y)
        if sample_weight is None:
            sample_weight = np.ones(y.shape)
        sample_weight = check_array(sample_weight, ensure_2d=False)
        check_consistent_length(y, sample_weight)
        if (
            y.ndim > 1
            and y.shape[1] > 1
            or sample_weight.ndim > 1
            and sample_weight.shape[1] > 1
        ):
            check_consistent_length(y.T, sample_weight.T)

    if X_cand is not None:
        X_cand = check_array(
            X_cand,
            accept_sparse=accept_sparse,
            accept_large_sparse=accept_large_sparse,
            dtype=dtype,
            order=order,
            copy=copy,
            ensure_all_finite=ensure_all_finite,
            ensure_2d=ensure_2d,
            allow_nd=allow_nd,
            ensure_min_samples=ensure_min_samples,
            ensure_min_features=ensure_min_features,
            estimator=estimator,
        )
        if X is not None and X_cand.shape[1] != X.shape[1]:
            raise ValueError(
                "The number of features of candidates does not match"
                "the number of features of X"
            )

        if sample_weight_cand is None:
            sample_weight_cand = np.ones(len(X_cand))
        sample_weight_cand = check_array(sample_weight_cand, ensure_2d=False)
        check_consistent_length(X_cand, sample_weight_cand)

    if X_cand is None:
        return X, y, sample_weight
    else:
        return X, y, X_cand, sample_weight, sample_weight_cand


def check_random_state(random_state, seed_multiplier=None):
    """Check validity of the given random state.

    Parameters
    ----------
    random_state : None or int or instance of RandomState
        - If `random_state` is None, return the `RandomState` singleton used by
          `np.random`.
        - If `random_state` is an int, return a new `RandomState`.
        - If random_state is already a `RandomState` instance, return it.
        - Otherwise raise `ValueError`.
    seed_multiplier : None or int, default=None
        If the `random_state` and `seed_multiplier` are not `None`, draw a new
        int from the random state, multiply it with the multiplier, and use the
        product as the seed of a new random state.

    Returns
    -------
    random_state : instance of RandomState
        The validated random state.
    """
    if random_state is None or seed_multiplier is None:
        return check_random_state_sklearn(random_state)

    check_scalar(
        seed_multiplier, name="seed_multiplier", target_type=int, min_val=1
    )
    random_state = copy.deepcopy(random_state)
    random_state = check_random_state_sklearn(random_state)

    seed = (random_state.randint(1, 2**31) * seed_multiplier) % (2**31)
    return np.random.RandomState(seed)


def check_indices(indices, A, dim="adaptive", unique=True):
    """Check if indices fit to array.

    Parameters
    ----------
    indices : array-like of shape (n_indices, n_dim) or (n_indices,)
        The considered indices, where for every `i = 0, ..., n_indices - 1`
        `indices[i]` is interpreted as an index to the array `A`.
    A : array-like
        The array that is indexed.
    dim : int or tuple of ints
        The dimensions of the array that are indexed.
        If `dim` equals `'adaptive'`, `dim` is set to first indices
        corresponding to the shape of `indices`. E.g., if `indices` is of
        shape (n_indices,), `dim` is set `0`.
    unique : bool or `check_unique`
        If `unique` is `True` unique indices are returned. If `unique` is
        `'check_unique'` an exception is raised if the indices are not unique.

    Returns
    -------
    indices : tuple of np.ndarray or np.ndarray
        The validated indices.
    """
    indices = check_array(indices, dtype=int, ensure_2d=False)
    A = check_array(
        A, allow_nd=True, ensure_all_finite=False, ensure_2d=False, dtype=None
    )
    if unique == "check_unique":
        if indices.ndim == 1:
            n_unique_indices = len(np.unique(indices))
        else:
            n_unique_indices = len(np.unique(indices, axis=0))
        if n_unique_indices < len(indices):
            raise ValueError(
                "`indices` contains two different indices of the "
                "same value."
            )
    elif unique:
        if indices.ndim == 1:
            indices = np.unique(indices)
        else:
            indices = np.unique(indices, axis=0)
    check_type(dim, "dim", int, tuple, target_vals=["adaptive"])
    if dim == "adaptive":
        if indices.ndim == 1:
            dim = 0
        else:
            dim = tuple(range(indices.shape[1]))

    if isinstance(dim, tuple):
        for n in dim:
            check_type(n, "entry of `dim`", int)
        if A.ndim <= max(dim):
            raise ValueError(
                f"`dim` contains entry of value {max(dim)}, but all"
                f"entries of dim must be smaller than {A.ndim}."
            )
        if len(dim) != indices.shape[1]:
            raise ValueError(
                f"shape of `indices` along dimension 1 is "
                f"{indices.shape[0]}, but must be {len(dim)}"
            )
        indices = tuple(indices.T)
        for i, n in enumerate(indices):
            if np.any(indices[i] >= A.shape[dim[i]]):
                raise ValueError(
                    f"`indices[{i}]` contains index of value "
                    f"{np.max(indices[i])} but all indices must be"
                    f" less than {A.shape[dim[i]]}."
                )
        return indices
    else:
        if A.ndim <= dim:
            raise ValueError(
                f"`dim` has value {dim}, but must be smaller than "
                f"{A.ndim}."
            )
        if np.any(indices >= A.shape[dim]):
            raise ValueError(
                f"`indices` contains index of value "
                f"{np.max(indices)} but all indices must be"
                f" less than {A.shape[dim]}."
            )
        return indices


def check_type(
    obj, name, *target_types, target_vals=None, indicator_funcs=None
):
    """Check if `obj` is one of the given types. It is also possible to allow
    specific values. Further it is possible to pass indicator functions
    that can also accept `obj`. Thereby, `obj` must either have a correct type
    a correct value or be accepted by an indicator function.

    Parameters
    ----------
    obj : object
        The object to be checked.
    name : str
        The variable name of the object.
    target_types : iterable
        The possible types.
    target_vals : iterable, default=None
        Possible further values that the object is allowed to equal.
    indicator_funcs : iterable, default=None
        Possible further custom indicator (boolean) functions that accept
        the object by returning `True` if the object is passed as a parameter.
    """
    target_vals = target_vals if target_vals is not None else []
    indicator_funcs = indicator_funcs if indicator_funcs is not None else []

    wrong_type = not isinstance(obj, target_types)
    wrong_value = obj not in target_vals
    wrong_index = all(not i_func(obj) for i_func in indicator_funcs)

    if wrong_type and wrong_value and wrong_index:
        error_str = f"`{name}` "
        if len(target_types) == 0 and len(target_vals) == 0:
            error_str += " must"
        if len(target_vals) == 0 and len(target_types) > 0:
            error_str += f" has type `{type(obj)}`, but must"
        elif len(target_vals) > 0 and len(target_types) == 0:
            error_str += f" has value `{obj}`, but must"
        else:
            error_str += f" has type `{type(obj)}` and value `{obj}`, but must"

        if len(target_types) == 1:
            error_str += f" have type `{target_types[0]}`"
        elif 1 <= len(target_types) <= 3:
            error_str += " have type"
            for i in range(len(target_types) - 1):
                error_str += f" `{target_types[i]}`,"
            error_str += f" or `{target_types[len(target_types) - 1]}`"
        elif len(target_types) > 3:
            error_str += (
                f" have one of the following types: {set(target_types)}"
            )

        if len(target_vals) > 0:
            if len(target_types) > 0 and len(indicator_funcs) == 0:
                error_str += " or"
            elif len(target_types) > 0 and len(indicator_funcs) > 0:
                error_str += ","
            error_str += (
                f" equal one of the following values: {set(target_vals)}"
            )

        if len(indicator_funcs) > 0:
            if len(target_types) > 0 or len(target_vals) > 0:
                error_str += " or"
            error_str += (
                f" be accepted by one of the following custom boolean "
                f"functions: {set(i_f.__name__ for i_f in indicator_funcs)}"
            )

        raise TypeError(error_str + ".")


def _check_callable(func, name, n_positional_parameters=None):
    """Checks if `func` is a callable and if the number of free parameters is
    correct.

    Parameters
    ----------
    func : callable
        The functions to be validated.
    name : str
        The name of the function
    n_positional_parameters : int, default=None
        The number of free parameters. If `n_free_parameters` is `None`,
        `n_free_parameters` is set to `1`.
    """
    if n_positional_parameters is None:
        n_positional_parameters = 1

    if not callable(func):
        raise TypeError(
            f"`{name}` must be callable. " f"`{name}` is of type {type(func)}"
        )

    # count the number of arguments that have no default value
    n_actual_positional_parameters = len(
        list(
            filter(
                lambda x: x.default == Parameter.empty,
                signature(func).parameters.values(),
            )
        )
    )

    if n_actual_positional_parameters != n_positional_parameters:
        raise ValueError(
            f"The number of positional parameters of the callable has to "
            f"equal {n_positional_parameters}. "
            f"The number of positional parameters is "
            f"{n_actual_positional_parameters}."
        )


def check_bound(
    bound=None, X=None, ndim=2, epsilon=0, bound_must_be_given=False
):
    """Validates `bound` and returns the `bound` of `X` if `bound` is `None`.
    `bound` or `X` must not be None.

    Parameters
    ----------
    bound: array-like of shape (2, ndim), default=None
        The given bound of shape
        [[x1_min, x2_min, ..., xndim_min], [x1_max, x2_max, ..., xndim_max]]
    X: matrix-like of shape (n_samples, ndim), default=None
        `X` is the feature matrix representing samples.
    ndim: int, default=2
        The number of dimensions.
    epsilon: float, default=0
        The minimal distance between the returned bound and the values of `X`,
        if `bound` is not specified.
    bound_must_be_given: bool, default=False
        Whether it is allowed for the `bound` to be `None` and to be inferred
        by `X`.

    Returns
    -------
    bound : array-like of shape (2, ndim), default=None
        The given `bound` or bound of `X`.
    """

    if X is not None:
        X = check_array(X)
        if X.shape[1] != ndim:
            raise ValueError(
                f"`X` along axis 1 must be of length {ndim}. "
                f"`X` along axis 1 is of length {X.shape[1]}."
            )
    if bound is not None:
        bound = check_array(bound)
        if bound.shape != (2, ndim):
            raise ValueError(
                f"Shape of `bound` must be (2, {ndim}). "
                f"Shape of `bound` is {bound.shape}."
            )
    elif bound_must_be_given:
        raise ValueError("`bound` must not be `None`.")

    if bound is None and X is not None:
        minima = np.nanmin(X, axis=0) - epsilon
        maxima = np.nanmax(X, axis=0) + epsilon
        bound = np.append(minima.reshape(1, -1), maxima.reshape(1, -1), axis=0)
        return bound
    elif bound is not None and X is not None:
        if np.any(np.logical_or(bound[0] > X, X > bound[1])):
            warnings.warn("`X` contains values not within range of `bound`.")
        return bound
    elif bound is not None:
        return bound
    else:
        raise ValueError("`X` or `bound` must not be None.")


def check_budget_manager(
    budget,
    budget_manager,
    default_budget_manager_class,
    default_budget_manager_dict=None,
):
    """Validate if `budget_manager` is a budget manager class and create a
    copy 'budget_manager_'.

    Parameters
    ----------
    budget : float, default=None
        Specifies the ratio of instances which are allowed to be queried, with
        0 <= budget <= 1. See Also :class:`BudgetManager`.
    budget_manager : BudgetManager, default=None
        Budget manager to be checked. If `budget_manager` is `None`, a new
        budget manager using the class `default_budget_manager_class` is
        created using the `default_budget_manager_dict` as parameters.
    default_budget_manager_class : BudgetManager.__class__
        Fallback class for creation of a budget manger (cf. description of
        `budget_manager`).
    default_budget_manager_dict : dict, default=None
        Fallback parameters for the creation of a budget manger (cf.
        description of `budget_manager`).

    Returns
    -------
    budget_manager_ : BudgetManager
        Checked or newly created budget manager object.
    """
    uses_rand = (
        "random_state" in signature(default_budget_manager_class).parameters
    )
    if default_budget_manager_dict is None:
        default_budget_manager_dict = {}
    elif not uses_rand:
        default_budget_manager_dict.pop("random_state", None)
    if budget_manager is None:
        budget_manager_ = default_budget_manager_class(
            budget=budget,
            **default_budget_manager_dict,
        )
    else:
        if budget is not None and budget != budget_manager.budget:
            warnings.warn(
                "budgetmanager is already given such that the budget "
                "is not used. The given budget differs from the "
                "budget_managers budget."
            )
        budget_manager_ = copy.deepcopy(budget_manager)
    return budget_manager_<|MERGE_RESOLUTION|>--- conflicted
+++ resolved
@@ -312,12 +312,7 @@
     copy : boolean, default=False
         Whether a forced copy will be triggered. If copy=False, a copy might
         be triggered by a conversion.
-<<<<<<< HEAD
-    force_all_finite : boolean or 'allow-nan', default=True
-=======
-
-    ensure_all_finite : boolean or 'allow-nan', (default=True)
->>>>>>> ad8d17bb
+    ensure_all_finite : boolean or 'allow-nan', default=True
         Whether to raise an error on np.inf, np.nan, pd.NA in X. This parameter
         does not influence whether y can have np.inf, np.nan, pd.NA values.
         The possibilities are:
@@ -326,18 +321,7 @@
         - False: accepts np.inf, np.nan, pd.NA in X.
         - 'allow-nan': accepts only np.nan or pd.NA values in X. Values cannot
           be infinite.
-<<<<<<< HEAD
     ensure_2d : boolean, default=True
-=======
-
-        .. versionadded:: 0.20
-           `ensure_all_finite` accepts the string `'allow-nan'`.
-
-        .. versionchanged:: 0.23
-           Accepts `pd.NA` and converts it into `np.nan`
-
-    ensure_2d : boolean (default=True)
->>>>>>> ad8d17bb
         Whether to raise a value error if X is not 2D.
     allow_nd : boolean, default=False
         Whether to allow X.ndim > 2.
