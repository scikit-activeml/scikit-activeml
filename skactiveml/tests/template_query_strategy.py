import inspect
import unittest
import warnings
from copy import deepcopy

import numpy as np
from numpy.random import RandomState
from sklearn import clone
import sklearn.datasets

from skactiveml.tests.utils import (
    check_positional_args,
    check_test_param_test_availability,
)

from skactiveml.exceptions import MappingError
from skactiveml.utils import (
    MISSING_LABEL,
    is_unlabeled,
    is_labeled,
    unlabeled_indices,
    call_func,
)

from sklearn.naive_bayes import GaussianNB


class Dummy:
    def __init__(self):
        pass


class TemplateQueryStrategy:
    def setUp(
        self,
        qs_class,
        init_default_params,
        query_default_params_clf=None,
        query_default_params_reg=None,
    ):
        self.super_setUp_has_been_executed = True
        self.qs_class = qs_class

        self.init_default_params = {"random_state": 42}
        self.init_default_params.update(deepcopy(init_default_params))

        check_positional_args(
            self.qs_class.__init__,
            "__init__",
            self.init_default_params,
        )

        self.query_default_params_clf = query_default_params_clf
        self.query_default_params_reg = query_default_params_reg

        if (
            self.query_default_params_clf is None
            and self.query_default_params_reg is None
        ):
            raise ValueError(
                f"The query strategies must support either "
                f"classification or regression. Hence, at least "
                f"one parameter of `query_default_params_clf` "
                f"and `query_default_params_reg` must be not None. "
                f"Use emtpy dictionary to use default values."
            )
<<<<<<< HEAD
        query_params = inspect.signature(self.qs_class.query).parameters
        has_var_keyword = any(
            filter(lambda p: p.kind == p.VAR_KEYWORD, query_params.values())
        )
        for key, val in query_params.items():
            if (
                key != "self"
                and val.default == inspect._empty
                and self.query_default_params_clf is not None
                and key not in self.query_default_params_clf
                and not has_var_keyword
            ):
                raise ValueError(
                    f"Missing positional argument `{key}` of `query` in "
                    f"`query_default_kwargs_clf`."
                )

            if (
                key != "self"
                and val.default == inspect._empty
                and self.query_default_params_reg is not None
                and key not in self.query_default_params_reg
                and not has_var_keyword
            ):
                raise ValueError(
                    f"Missing positional argument `{key}` of `query` in "
                    f"`query_default_kwargs_reg`."
                )
=======
        if self.query_default_params_clf is not None:
            check_positional_args(
                self.qs_class.query,
                "query",
                self.query_default_params_clf,
                kwargs_name="query_default_kwargs_clf",
            )
        if self.query_default_params_reg is not None:
            check_positional_args(
                self.qs_class.query,
                "query",
                self.query_default_params_reg,
                kwargs_name="query_default_kwargs_reg",
            )
>>>>>>> 76c7f83d

    def test_init_param_random_state(self, test_cases=None):
        test_cases = [] if test_cases is None else test_cases
        test_cases += [(np.nan, ValueError), ("state", ValueError), (1, None)]
        self._test_param("init", "random_state", test_cases)

    def test_query_param_fit_clf(self, test_cases=None, fit_values=None):
        self._fit_test(
            test_cases=test_cases, fit_values=fit_values, model_type="clf"
        )

    def test_query_param_fit_reg(self, test_cases=None, fit_values=None):
        self._fit_test(
            test_cases=test_cases, fit_values=fit_values, model_type="reg"
        )

    def _fit_test(self, test_cases, model_type, fit_values=None):
        fit_values = [False, True] if fit_values is None else fit_values
        query_params = inspect.signature(self.qs_class.query).parameters
        if f"fit_{model_type}" in query_params:
            # custom test cases are not necessary
            test_cases = [] if test_cases is None else test_cases
            test_cases += [(np.nan, TypeError), ("state", TypeError)]
            self._test_param("query", f"fit_{model_type}", test_cases)

            # check if model remains the same for both options
            for fit_type in fit_values:
                with self.subTest(msg="Model consistency"):
                    if model_type == "clf":
                        query_params = self.query_default_params_clf
                    elif model_type == "reg":
                        query_params = self.query_default_params_reg
                    else:
                        raise ValueError(
                            "Only 'reg' or 'clf' is allowed as `model_type`."
                        )
                    mdl = deepcopy(query_params[f"{model_type}"])
                    if not fit_type:
                        mdl.fit(query_params["X"], query_params["y"])
                    query_params = deepcopy(query_params)
                    query_params[f"{model_type}"] = deepcopy(mdl)
                    query_params[f"fit_{model_type}"] = fit_type

                    qs = self.qs_class(**self.init_default_params)
                    qs.query(**query_params)
                    self.assertTrue(
                        _cmp_object_dict(
                            query_params[f"{model_type}"].__dict__,
                            mdl.__dict__,
                        ),
                        msg=f"{model_type} changed after calling query for "
                        f"`fit_{model_type}={fit_type}`.",
                    )

    def test_query_param_clf(self, test_cases=None):
        self._model_comparison(test_cases=test_cases, model_type="clf")

    def test_query_param_reg(self, test_cases=None):
        self._model_comparison(test_cases=test_cases, model_type="reg")

    def _model_comparison(self, test_cases, model_type):
        query_params = inspect.signature(self.qs_class.query).parameters
        if f"{model_type}" in query_params:
            # custom test cases are necessary as model_type usually has
            # specific properties for query strategies
            if test_cases is None:
                raise NotImplementedError(
                    f"The test function `test_query_param_{model_type}` "
                    f"should be implemented for every query strategy as they "
                    f"probably have specific demands. If the query strategy "
                    f"supports every {model_type}, please call "
                    f"`super().test_query_param_{model_type}(test_cases=[])`."
                )
            test_cases += [
                (np.nan, TypeError),
                ("state", TypeError),
                (Dummy(), TypeError),
                (GaussianNB(), TypeError),
            ]
            self._test_param("query", f"{model_type}", test_cases)

            # check if model remains the same
            with self.subTest(msg=f"{model_type} consistency"):
                if model_type == "clf":
                    query_params = self.query_default_params_clf
                elif model_type == "reg":
                    query_params = self.query_default_params_reg
                else:
                    raise ValueError(
                        "Only 'reg' or 'clf' is allowed as `model_type`."
                    )
                mdl = deepcopy(query_params[f"{model_type}"])
                query_params = deepcopy(query_params)
                query_params[f"{model_type}"] = deepcopy(mdl)

                qs = self.qs_class(**self.init_default_params)
                qs.query(**query_params)
                self.assertTrue(
                    _cmp_object_dict(
                        query_params[f"{model_type}"].__dict__, mdl.__dict__
                    ),
                    msg=f"`{model_type}` changed after calling query.",
                )

    def test_init_param_test_assignments(self):
        for param in inspect.signature(self.qs_class.__init__).parameters:
            if param != "self":
                init_params = deepcopy(self.init_default_params)
                init_params[param] = Dummy()
                qs = self.qs_class(**init_params)
                self.assertEqual(
                    getattr(qs, param),
                    init_params[param],
                    msg=f"The parameter `{param}` was not assigned to a class "
                    f"variable when `__init__` was called.",
                )

    def test_param_test_availability(self):
        not_test = ["self", "kwargs"]

        # Check init parameters.
        check_test_param_test_availability(
            self,
            self.qs_class.__init__,
            "init",
            not_test,
            logic_test=False,
        )

        # Check query parameters and check if query is being tested.
        check_test_param_test_availability(
            self, self.qs_class.query, "query", not_test
        )

    def _test_param(
        self,
        test_func,
        test_param,
        test_cases,
        replace_init_params=None,
        replace_query_params=None,
        exclude_clf=False,
        exclude_reg=False,
    ):
        if replace_init_params is None:
            replace_init_params = {}
        if replace_query_params is None:
            replace_query_params = {}

        for i, (test_val, err) in enumerate(test_cases):
            with self.subTest(msg="Param", id=i, val=test_val):
                init_params = deepcopy(self.init_default_params)
                for key, val in replace_init_params.items():
                    init_params[key] = val

                for query_params, exclude_case in [
                    (self.query_default_params_clf, exclude_clf),
                    (self.query_default_params_reg, exclude_reg),
                ]:
                    if not (query_params is None or exclude_case):
                        query_params = deepcopy(query_params)
                        for key, val in replace_query_params.items():
                            query_params[key] = val

                        locals()[f"{test_func}_params"][test_param] = test_val

                        qs = self.qs_class(**init_params)
                        if err is None:
                            qs.query(**query_params)
                        else:
                            self.assertRaises(err, qs.query, **query_params)


class TemplatePoolQueryStrategy(TemplateQueryStrategy):
    def setUp(
        self,
        qs_class,
        init_default_params,
        query_default_params_clf=None,
        query_default_params_reg=None,
    ):
        if "missing_label" not in init_default_params:
            init_default_params["missing_label"] = MISSING_LABEL
        super().setUp(
            qs_class,
            init_default_params,
            query_default_params_clf,
            query_default_params_reg,
        )
        self.y_shape = list(
            self.query_default_params_clf["y"].shape
            if self.query_default_params_clf is not None
            else self.query_default_params_reg["y"].shape
        )

    def test_init_param_missing_label(self, test_cases=None):
        test_cases = [] if test_cases is None else test_cases
        ml = self.init_default_params["missing_label"]
        test_cases += [(ml, None), (Dummy, TypeError)]
        self._test_param("init", "missing_label", test_cases)

    def test_query_param_X(self, test_cases=None):
        test_cases = [] if test_cases is None else test_cases
        test_cases += [
            ("string", (ValueError, TypeError)),
            (Dummy, (ValueError, TypeError)),
        ]
        self._test_param("query", "X", test_cases)

        for exclude_clf, exclude_reg, query_params in [
            (False, True, self.query_default_params_clf),
            (True, False, self.query_default_params_reg),
        ]:
            if query_params is not None:
                X = query_params["X"]
                test_cases += [(X, None), (np.vstack([X, X]), ValueError)]
                self._test_param(
                    "query",
                    "X",
                    test_cases,
                    exclude_clf=exclude_clf,
                    exclude_reg=exclude_reg,
                )

    def test_query_param_y(self, test_cases=None):  # TODO more cases
        test_cases = [] if test_cases is None else test_cases
        test_cases += [(np.nan, TypeError), (Dummy, TypeError)]
        self._test_param("query", "y", test_cases)

        if self.query_default_params_clf is not None:
            y = self.query_default_params_clf["y"]
            test_cases = [(y, None), (np.vstack([y, y]), ValueError)]
            self._test_param("query", "y", test_cases, exclude_reg=True)

            for ml, classes, t, err in [
                (np.nan, [1.0, 2.0], float, None),
                (0, [1, 2], int, None),
                (None, [1, 2], object, None),
                (None, ["A", "B"], object, None),
                ("", ["A", "B"], str, None),
            ]:
                replace_init_params = {"missing_label": ml}
                if "classes" in self.init_default_params:
                    replace_init_params["classes"] = classes
                if "query_strategy" in self.init_default_params:
                    query_strategy = clone(
                        self.init_default_params["query_strategy"]
                    )
                    query_strategy.missing_label = ml
                    replace_init_params["query_strategy"] = query_strategy
                replace_query_params = {}
                if "clf" in self.query_default_params_clf:
                    clf = clone(self.query_default_params_clf["clf"])
                    clf.missing_label = ml
                    clf.classes = classes
                    replace_query_params["clf"] = clf
                if "ensemble" in self.query_default_params_clf:
                    ensemble = clone(self.query_default_params_clf["ensemble"])
                    ensemble.missing_label = ml
                    ensemble.classes = classes
                    replace_query_params["ensemble"] = ensemble
                replace_y = np.full_like(y, ml, dtype=t)
                replace_y[0] = classes[0]
                replace_y[1] = classes[1]
                test_cases = [(replace_y, err)]
                self._test_param(
                    "query",
                    "y",
                    test_cases,
                    replace_init_params=replace_init_params,
                    replace_query_params=replace_query_params,
                    exclude_reg=True,
                )
        if self.query_default_params_reg is not None:
            y = self.query_default_params_reg["y"]
            test_cases = [(y, None), (np.vstack([y, y]), ValueError)]
            self._test_param("query", "y", test_cases, exclude_clf=True)
            y_string = np.full(len(y), "test")
            test_cases = [(y_string, TypeError)]
            self._test_param("query", "y", test_cases, exclude_clf=True)

    def test_query_param_candidates(self, test_cases=None):  # TODO more cases
        test_cases = [] if test_cases is None else test_cases

        for exclude_clf, exclude_reg, query_params in [
            (False, True, self.query_default_params_clf),
            (True, False, self.query_default_params_reg),
        ]:
            if query_params is not None:
                ulbd_idx = unlabeled_indices(query_params["y"])
                cases = test_cases + [
                    (np.nan, ValueError),
                    (Dummy, TypeError),
                    ([ulbd_idx[0]], None),
                ]
                self._test_param(
                    "query",
                    "candidates",
                    cases,
                    exclude_clf=exclude_clf,
                    exclude_reg=exclude_reg,
                )

    def test_query_param_sample_weight(self, test_cases=None):
        query_params = inspect.signature(self.qs_class.query).parameters
        if "sample_weight" in query_params:
            # custom test cases are not necessary
            test_cases = [] if test_cases is None else test_cases
            test_cases += [
                (np.nan, (ValueError, TypeError)),
                (Dummy, (ValueError, TypeError)),
                (None, None),
            ]
            self._test_param("query", "sample_weight", test_cases)

            for exclude_clf, exclude_reg, query_params in [
                (False, True, self.query_default_params_clf),
                (True, False, self.query_default_params_reg),
            ]:
                if query_params is not None:
                    y = query_params["y"]
                    test_cases = [
                        (np.ones(len(y)), None),
                        (np.ones(len(y) + 1), ValueError),
                    ]
                    self._test_param(
                        "query",
                        "sample_weight",
                        test_cases,
                        exclude_clf=exclude_clf,
                        exclude_reg=exclude_reg,
                    )

    def test_query_param_utility_weight(
        self, test_cases=None
    ):  # TODO more cases
        query_params_list = inspect.signature(self.qs_class.query).parameters
        if "utility_weight" in query_params_list:
            # custom test cases are not necessary
            test_cases = [] if test_cases is None else test_cases
            test_cases += [
                (0, (ValueError, TypeError)),
                (1.2, (ValueError, TypeError)),
                (1, (ValueError, TypeError)),
            ]
            self._test_param("query", "utility_weight", test_cases)

            init_params = deepcopy(self.init_default_params)
            init_params["random_state"] = np.random.RandomState(0)
            qs = self.qs_class(**init_params)

            for query_params in [
                self.query_default_params_clf,
                self.query_default_params_reg,
            ]:
                if query_params is not None:
                    query_params = deepcopy(query_params)
                    query_params["return_utilities"] = True
                    if "utility_weight" in query_params.keys():
                        del query_params["utility_weight"]

                    ml = self.init_default_params["missing_label"]
                    unld_idx = is_unlabeled(query_params["y"], ml)

                    query_idx1, utils1 = qs.query(**query_params)

                    utility_weight = np.random.rand(len(unld_idx))
                    query_params["utility_weight"] = utility_weight
                    query_idx2, utils2 = qs.query(**query_params)
                    np.testing.assert_allclose(utils1 * utility_weight, utils2)

                    try:
                        query_params["candidates"] = query_params["X"][
                            unld_idx
                        ]
                        query_params["utility_weight"] = utility_weight[
                            unld_idx
                        ]
                        query_idx3, utils3 = qs.query(**query_params)

                        np.testing.assert_allclose(
                            (utils1 * utility_weight)[:, unld_idx], utils3
                        )

                        test_cases = [
                            (0, (ValueError, TypeError)),
                            (1.2, (ValueError, TypeError)),
                            (utility_weight, (ValueError, TypeError)),
                        ]
                        self._test_param(
                            "query",
                            "utility_weight",
                            test_cases,
                            replace_init_params=init_params,
                            replace_query_params=query_params,
                        )

                    except MappingError:
                        pass

    def test_query_param_batch_size(self, test_cases=None):  # TODO more cases
        test_cases = [] if test_cases is None else test_cases
        test_cases += [(0, ValueError), (1.2, TypeError), (1, None)]
        self._test_param("query", "batch_size", test_cases)

    def test_query_param_return_utilities(
        self, test_cases=None
    ):  # TODO more cases
        test_cases = [] if test_cases is None else test_cases
        test_cases += [("string", TypeError), (Dummy, TypeError), (True, None)]
        self._test_param("query", "return_utilities", test_cases)

    def test_query_reproducibility(self):
        # checks if the results stays the same with same random state
        init_params = deepcopy(self.init_default_params)
        init_params["random_state"] = np.random.RandomState(0)

        qs = self.qs_class(**init_params)

        for query_params in [
            self.query_default_params_clf,
            self.query_default_params_reg,
        ]:
            if query_params is not None:
                query_params = deepcopy(query_params)
                query_params["return_utilities"] = True
                id1, u1 = qs.query(**query_params)
                id2, u2 = qs.query(**query_params)

                self.assertEqual(len(u1[0]), len(query_params["X"]))
                np.testing.assert_array_equal(id1, id2)
                np.testing.assert_allclose(u1, u2)


class TemplateSingleAnnotatorPoolQueryStrategy(TemplatePoolQueryStrategy):
    def test_query_al_cycles(self):
        budget = 1
        init_params = deepcopy(self.init_default_params)
        qs = self.qs_class(**init_params)

        for query_params in [
            self.query_default_params_clf,
            self.query_default_params_reg,
        ]:
            if query_params is not None:
                query_params = deepcopy(query_params)

                missing_label = self.init_default_params["missing_label"]
                lbld_idx = is_labeled(query_params["y"], missing_label)
                unld_idx = is_unlabeled(query_params["y"], missing_label)
                y_true = deepcopy(query_params["y"])
                y_true[unld_idx] = y_true[lbld_idx][0]

                for init_labels in [0, 1, sum(unld_idx) - 1]:
                    y = np.full(y_true.shape, fill_value=missing_label)
                    y[0:init_labels] = y_true[0:init_labels]

                    with self.subTest(init_labels=init_labels):
                        for b in range(budget):
                            query_params["y"] = y
                            query_id = qs.query(**query_params)
                            query_params["y"][query_id] = y_true[query_id]

    def test_query_batch_variation(self):
        init_params = deepcopy(self.init_default_params)
        qs = self.qs_class(**init_params)

        for query_params in [
            self.query_default_params_clf,
            self.query_default_params_reg,
        ]:
            if query_params is not None:
                query_params = deepcopy(query_params)
                missing_label = self.init_default_params["missing_label"]
                max_batch_size = int(
                    sum(is_unlabeled(query_params["y"], missing_label))
                )
                batch_size = min(5, max_batch_size)
                self.assertTrue(batch_size > 1, msg="Too few unlabeled")

                query_params["batch_size"] = batch_size
                query_params["return_utilities"] = True
                query_ids, utils = qs.query(**query_params)

                self.assertEqual(len(query_ids), batch_size)
                self.assertEqual(len(utils), batch_size)
                self.assertEqual(len(utils[0]), len(query_params["X"]))
                n_labeled = sum(is_labeled(query_params["y"], missing_label))
                self.assertEqual(sum(np.isnan(utils[0])), n_labeled)

                query_params["batch_size"] = max_batch_size + 1
                query_params["return_utilities"] = False
                self.assertWarns(Warning, qs.query, **query_params)

                with warnings.catch_warnings():
                    warnings.filterwarnings("ignore")
                    ids = qs.query(**query_params)
                    self.assertEqual(len(ids), max_batch_size)

    def test_query_candidate_variation(self):
        init_params = deepcopy(self.init_default_params)
        qs = self.qs_class(**init_params)
        missing_label = self.init_default_params["missing_label"]

        for query_params in [
            self.query_default_params_clf,
            self.query_default_params_reg,
        ]:
            if query_params is not None:
                query_params = deepcopy(query_params)
                query_params["candidates"] = None
                query_params["return_utilities"] = True

                query_idx1, utils1 = qs.query(**query_params)

                unld_idx = unlabeled_indices(query_params["y"], missing_label)
                query_params["candidates"] = unld_idx
                query_idx2, utils2 = qs.query(**query_params)

                unld_idx2 = unld_idx[0:1]
                query_params["candidates"] = unld_idx2
                query_idx3, utils3 = qs.query(**query_params)

                np.testing.assert_allclose(utils1, utils2)
                utils3_copy = np.full_like(utils1, fill_value=np.nan)
                utils3_copy[0, unld_idx2] = utils3[0, unld_idx2]
                np.testing.assert_allclose(utils3, utils3_copy)

                try:
                    query_params["candidates"] = query_params["X"][unld_idx]
                    query_idx4, utils4 = qs.query(**query_params)

                    np.testing.assert_allclose(utils1[0][unld_idx], utils4[0])
                except MappingError:
                    pass


class TemplateSingleAnnotatorStreamQueryStrategy(TemplateQueryStrategy):
    def setUp(
        self,
        qs_class,
        init_default_params,
        query_default_params_clf=None,
        query_default_params_reg=None,
    ):
        super().setUp(
            qs_class,
            init_default_params,
            query_default_params_clf,
            query_default_params_reg,
        )
        self.update_params = {
            "candidates": [[]],
            "queried_indices": [],
        }

    def test_query_param_clf(self, test_cases=None):
        # _model_comparison checks for the availability of the classifier
        self.query_default_params_clf["fit_clf"] = True
        self._model_comparison(test_cases=test_cases, model_type="clf")

    def test_query_param_reg(self, test_cases=None):
        # _model_comparison checks for the availability of the regressor
        query_params = inspect.signature(self.qs_class.query).parameters
        if "fit_reg" in query_params:
            self.query_default_params_reg["fit_reg"] = True
        self._model_comparison(test_cases=test_cases, model_type="reg")

    def test_init_param_budget(self, test_cases=None):
        test_cases = [] if test_cases is None else test_cases
        test_cases += [
            (None, None),
            (0.5, None),
            (Dummy, TypeError),
            (0.0, ValueError),
            (1.1, ValueError),
            ("0.0", TypeError),
            (1, TypeError),
        ]
        self._test_param("init", "budget", test_cases)

    def test_init_param_budget_manager(self, test_cases=None):
        query_params = inspect.signature(self.qs_class.__init__).parameters
        if "budget_manager" in query_params:
            test_cases = [] if test_cases is None else test_cases
            test_cases += [(None, None), (0.5, TypeError), (Dummy, TypeError)]
            self._test_param("init", "budget_manager", test_cases)

    def test_query_param_X(self, test_cases=None):
        query_params = inspect.signature(self.qs_class.query).parameters
        if "X" in query_params:
            test_cases = [] if test_cases is None else test_cases
            test_cases += [
                ("string", (ValueError, TypeError)),
                (Dummy, (ValueError, TypeError)),
            ]
            self._test_param("query", "X", test_cases)

            for exclude_clf, exclude_reg, query_params in [
                (False, True, self.query_default_params_clf),
                (True, False, self.query_default_params_reg),
            ]:
                if query_params is not None:
                    if not exclude_clf:
                        replace_query_params = {"fit_clf": True}
                    else:
                        replace_query_params = {"fit_reg": True}
                    X = query_params["X"]
                    test_cases += [(X, None), (np.vstack([X, X]), ValueError)]
                    self._test_param(
                        "query",
                        "X",
                        test_cases,
                        exclude_clf=exclude_clf,
                        exclude_reg=exclude_reg,
                        replace_query_params=replace_query_params,
                    )

    def test_query_param_y(self, test_cases=None):  # TODO more cases
        query_params = inspect.signature(self.qs_class.query).parameters
        if "y" in query_params:
            test_cases = [] if test_cases is None else test_cases
            test_cases += [(np.nan, TypeError), (Dummy, TypeError)]
            self._test_param("query", "y", test_cases)

            if self.query_default_params_clf is not None:
                y = self.query_default_params_clf["y"]
                test_cases = [(y, None), (np.vstack([y, y]), ValueError)]
                self._test_param("query", "y", test_cases, exclude_reg=True)

                for ml, classes, t, err in [
                    (np.nan, [1.0, 2.0], float, None),
                    (0, [1, 2], int, None),
                    (None, [1, 2], object, None),
                    (None, ["A", "B"], object, None),
                    ("", ["A", "B"], str, None),
                ]:
                    replace_init_params = {}
                    replace_query_params = {"fit_clf": True}
                    if "classes" in self.init_default_params:
                        replace_init_params["classes"] = classes
                    if "clf" in self.query_default_params_clf:
                        clf = clone(self.query_default_params_clf["clf"])
                        clf.missing_label = ml
                        clf.classes = classes
                        replace_query_params["clf"] = clf
                    else:
                        replace_query_params = None
                    replace_y = np.full_like(y, ml, dtype=t)
                    replace_y[0] = classes[0]
                    replace_y[1] = classes[1]
                    test_cases = [(replace_y, err)]
                    self._test_param(
                        "query",
                        "y",
                        test_cases,
                        replace_init_params=replace_init_params,
                        replace_query_params=replace_query_params,
                        exclude_reg=True,
                    )

            if self.query_default_params_reg is not None:
                y = self.query_default_params_reg["y"]
                replace_query_params = {"fit_reg": True}
                test_cases = [(y, None), (np.vstack([y, y]), ValueError)]
                self._test_param(
                    "query",
                    "y",
                    test_cases,
                    exclude_clf=True,
                    replace_query_params=replace_query_params,
                )
                y_string = np.full(len(y), "test")
                test_cases = [(y_string, TypeError)]
                self._test_param(
                    "query",
                    "y",
                    test_cases,
                    exclude_clf=True,
                    replace_query_params=replace_query_params,
                )

    def test_query_param_candidates(self, test_cases=None):  # TODO more cases
        test_cases = [] if test_cases is None else test_cases

        for exclude_clf, exclude_reg, query_params in [
            (False, True, self.query_default_params_clf),
            (True, False, self.query_default_params_reg),
        ]:
            if query_params is not None:
                ulbd_idx = query_params["candidates"]
                cases = test_cases + [
                    (np.nan, ValueError),
                    (Dummy, ValueError),
                    ([ulbd_idx[0]], None),
                ]
                self._test_param(
                    "query",
                    "candidates",
                    cases,
                    exclude_clf=exclude_clf,
                    exclude_reg=exclude_reg,
                )

    def test_query_param_sample_weight(self, test_cases=None):
        query_params = inspect.signature(self.qs_class.query).parameters
        if "sample_weight" in query_params:
            # custom test cases are not necessary
            test_cases = [] if test_cases is None else test_cases
            test_cases += [
                (np.nan, (ValueError, TypeError)),
                (Dummy, (ValueError, TypeError)),
                (None, None),
            ]
            self._test_param("query", "sample_weight", test_cases)

            for exclude_clf, exclude_reg, query_params in [
                (False, True, self.query_default_params_clf),
                (True, False, self.query_default_params_reg),
            ]:
                if query_params is not None:
                    if not exclude_clf:
                        replace_query_params = {"fit_clf": True}
                    else:
                        replace_query_params = {"fit_reg": True}
                    y = query_params["y"]
                    test_cases = [
                        (np.ones(len(y)), None),
                        (np.ones(len(y) + 1), ValueError),
                    ]
                    self._test_param(
                        "query",
                        "sample_weight",
                        test_cases,
                        replace_query_params=replace_query_params,
                        exclude_clf=exclude_clf,
                        exclude_reg=exclude_reg,
                    )

    def test_query(
        self,
        expected_output,
        expected_utilities,
        budget_manager_param_dict=None,
        X=None,
        y=None,
        candidates=None,
        queried_indices=None,
    ):
        if expected_output is None or expected_utilities is None:
            raise ValueError(
                "Test need to override expected_output and expected_utilities"
            )
        for exclude_clf, exclude_reg, query_params in [
            (False, True, self.query_default_params_clf),
            (True, False, self.query_default_params_reg),
        ]:
            if query_params is None:
                continue
            # initialise query stategies to compare expectes_output
            init_params = deepcopy(self.init_default_params)
            init_params["random_state"] = np.random.RandomState(0)
            qs = self.qs_class(**init_params)
            qs2 = self.qs_class(**init_params)
            # if no candidates are given generate a dataset with a fixed seed
            if candidates is None:
                if X is not None or y is not None:
                    raise ValueError(
                        "override candidates or X and y need to be None"
                    )
                init_train_length = 4
                random_state = RandomState(0)
                X_all, y_centers = sklearn.datasets.make_blobs(
                    n_samples=20,
                    centers=3,
                    random_state=random_state,
                    shuffle=True,
                )
                y_all = y_centers % 2
                X = X_all[:init_train_length]
                y = y_all[:init_train_length]
                candidates = X_all[4:]
                if queried_indices is None:
                    queried_indices = np.arange(0, init_train_length)
            # add candidates as well as X and y to the default query_params
            query_default_params = deepcopy(self.query_default_params_clf)
            query_params = inspect.signature(self.qs_class.query).parameters
            if "clf" in query_params or "reg" in query_params:
                query_default_params["X"] = X
                query_default_params["y"] = y
                if not exclude_clf:
                    query_default_params["fit_clf"] = True
                if not exclude_reg:
                    query_default_params["fit_reg"] = True
            query_default_params["candidates"] = candidates
            query_default_params["return_utilities"] = True

            # update query as to already have queried the initial instances
            # as well as test if update can be called before query
            if X is not None:
                call_func(
                    qs.update,
                    candidates=X,
                    queried_indices=queried_indices,
                    budget_manager_param_dict=budget_manager_param_dict,
                )
                call_func(
                    qs2.update,
                    candidates=X,
                    queried_indices=queried_indices,
                    budget_manager_param_dict=budget_manager_param_dict,
                )
            else:
                call_func(
                    qs.update,
                    candidates=candidates,
                    queried_indices=queried_indices,
                    budget_manager_param_dict=budget_manager_param_dict,
                )
                call_func(
                    qs2.update,
                    candidates=candidates,
                    queried_indices=queried_indices,
                    budget_manager_param_dict=budget_manager_param_dict,
                )
            # use qs and qs2 to compare if query is not changed without update
            qs_output, utilities = qs.query(**query_default_params)
            for i in range(3):
                qs_output2, utilities2 = qs2.query(**query_default_params)

            # Test if all query strategie outputs and utilities are the same
            np.testing.assert_almost_equal(expected_utilities, utilities)
            self.assertFalse(isinstance(list, type(qs_output)))
            if len(expected_output) == 0:
                self.assertEqual(len(expected_output), len(qs_output))
                self.assertEqual(len(qs_output2), len(qs_output))
            else:
                np.testing.assert_array_equal(
                    np.array(expected_output), np.array(qs_output)
                )
                np.testing.assert_array_equal(
                    np.array(qs_output2), np.array(qs_output)
                )
            np.testing.assert_almost_equal(utilities, utilities2)

    def test_update_before_query(
        self,
    ):
        for exclude_clf, exclude_reg, query_params in [
            (False, True, self.query_default_params_clf),
            (True, False, self.query_default_params_reg),
        ]:
            if query_params is None:
                continue
            init_params = deepcopy(self.init_default_params)
            init_params["random_state"] = np.random.RandomState(0)
            qs = self.qs_class(**init_params)
            qs2 = self.qs_class(**init_params)
            X = [[0, 0], [0, 1], [1, 0], [1, 1], [0.75, 0.75], [0.5, 0.5]]
            y_true = [0, 0, 1, 1, 1, 0]
            query_default_params1 = deepcopy(self.query_default_params_clf)
            query_params = inspect.signature(self.qs_class.query).parameters
            utilities = []
            X_queue = []
            y_queue = []
            qs_outputs = []
            for i, x in enumerate(X):
                if ("clf" in query_params or "reg" in query_params) and i > 0:
                    X_queue.append(X[i - 1])
                    y_queue.append(y_true[i - 1])
                    query_default_params1["X"] = X_queue
                    query_default_params1["y"] = y_queue
                    if not exclude_clf:
                        query_default_params1["fit_clf"] = True
                    if not exclude_reg:
                        query_default_params1["fit_reg"] = True
                query_default_params1["candidates"] = np.array(
                    np.array(x).reshape([1, -1])
                )
                query_default_params1["return_utilities"] = True
                qs_output, u = qs.query(**query_default_params1)
                budget_manager_param_dict1 = {"utilities": u}
                qs_outputs.extend(qs_output)
                call_func(
                    qs.update,
                    candidates=np.array(x).reshape([1, -1]),
                    queried_indices=qs_output,
                    budget_manager_param_dict=budget_manager_param_dict1,
                )
                utilities.extend(u)

            budget_manager_param_dict1 = {"utilities": np.array(utilities)}
            call_func(
                qs2.update,
                candidates=np.array(X),
                queried_indices=qs_outputs,
                budget_manager_param_dict=budget_manager_param_dict1,
            )
            query_default_params1["candidates"] = X
            _, expected_utilities = qs.query(**query_default_params1)
            _, utilities = qs2.query(**query_default_params1)
            np.testing.assert_almost_equal(expected_utilities, utilities)

    def test_query_param_return_utilities(self, test_cases=None):
        test_cases = [] if test_cases is None else test_cases
        test_cases += [("string", TypeError), (Dummy, TypeError), (True, None)]
        self._test_param("query", "return_utilities", test_cases)

    def test_query_reproducibility(self):
        # checks if the results stays the same with same random state
        init_params = deepcopy(self.init_default_params)
        init_params["random_state"] = np.random.RandomState(0)

        qs = self.qs_class(**init_params)

        for query_params in [
            self.query_default_params_clf,
            self.query_default_params_reg,
        ]:
            if query_params is not None:
                query_params = deepcopy(query_params)
                query_params["return_utilities"] = True
                id1, u1 = qs.query(**query_params)
                id2, u2 = qs.query(**query_params)

                self.assertEqual(len(u1), len(query_params["candidates"]))
                np.testing.assert_array_equal(id1, id2)
                np.testing.assert_allclose(u1, u2)

    def test_update_param_candidates(self, test_cases=None):
        test_cases = [] if test_cases is None else test_cases
        test_cases += [(Dummy, TypeError), ([[]], None), ([[0]], None)]
        self._test_param("update", "candidates", test_cases)

    def test_update_param_queried_indices(self, test_cases=None):
        test_cases = [] if test_cases is None else test_cases
        test_cases += [
            ("string", IndexError),
            (Dummy, IndexError),
            ([], None),
            ([0], None),
        ]
        self._test_param("update", "queried_indices", test_cases)

    def _test_param(
        self,
        test_func,
        test_param,
        test_cases,
        replace_init_params=None,
        replace_query_params=None,
        exclude_clf=False,
        exclude_reg=False,
    ):
        if replace_init_params is None:
            replace_init_params = {}
        if replace_query_params is None:
            replace_query_params = {}

        for i, (test_val, err) in enumerate(test_cases):
            with self.subTest(msg="Param", id=i, val=test_val):
                init_params = deepcopy(self.init_default_params)
                for key, val in replace_init_params.items():
                    init_params[key] = val

                for query_params, exclude_case in [
                    (self.query_default_params_clf, exclude_clf),
                    (self.query_default_params_reg, exclude_reg),
                ]:
                    if not (query_params is None or exclude_case):
                        query_params = deepcopy(query_params)
                        for key, val in replace_query_params.items():
                            query_params[key] = val
                        update_params = deepcopy(self.update_params)

                        locals()[f"{test_func}_params"][test_param] = test_val

                        qs = self.qs_class(**init_params)
                        if err is None:
                            qs.query(**query_params)
                        elif test_func in ["query", "init"]:
                            self.assertRaises(err, qs.query, **query_params)
                        else:
                            func = getattr(qs, test_func)
                            self.assertRaises(err, func, **update_params)


def _cmp_object_dict(d1, d2):
    keys = np.union1d(d1.keys(), d2.keys())[0]
    for key in keys:
        if key not in d1.keys() or key not in d2.keys():
            return False
        if hasattr(d1[key], "__dict__") ^ hasattr(d1[key], "__dict__"):
            return False
        if hasattr(d1[key], "__dict__") and hasattr(d1[key], "__dict__"):
            if not _cmp_object_dict(d1[key].__dict__, d2[key].__dict__):
                return False
        try:
            if np.issubdtype(type(d1[key]), np.number) and np.issubdtype(
                type(d1[key]), np.number
            ):
                if np.isnan(d1[key]) == np.isnan(d2[key]):
                    pass
                elif np.isnan(d1[key]) ^ np.isnan(d2[key]):
                    return False
                else:
                    if not d1[key].__eq__(d2[key]):
                        return False
        except NotImplementedError:
            pass
        except Exception:
            return False
    return True<|MERGE_RESOLUTION|>--- conflicted
+++ resolved
@@ -64,36 +64,6 @@
                 f"and `query_default_params_reg` must be not None. "
                 f"Use emtpy dictionary to use default values."
             )
-<<<<<<< HEAD
-        query_params = inspect.signature(self.qs_class.query).parameters
-        has_var_keyword = any(
-            filter(lambda p: p.kind == p.VAR_KEYWORD, query_params.values())
-        )
-        for key, val in query_params.items():
-            if (
-                key != "self"
-                and val.default == inspect._empty
-                and self.query_default_params_clf is not None
-                and key not in self.query_default_params_clf
-                and not has_var_keyword
-            ):
-                raise ValueError(
-                    f"Missing positional argument `{key}` of `query` in "
-                    f"`query_default_kwargs_clf`."
-                )
-
-            if (
-                key != "self"
-                and val.default == inspect._empty
-                and self.query_default_params_reg is not None
-                and key not in self.query_default_params_reg
-                and not has_var_keyword
-            ):
-                raise ValueError(
-                    f"Missing positional argument `{key}` of `query` in "
-                    f"`query_default_kwargs_reg`."
-                )
-=======
         if self.query_default_params_clf is not None:
             check_positional_args(
                 self.qs_class.query,
@@ -108,7 +78,6 @@
                 self.query_default_params_reg,
                 kwargs_name="query_default_kwargs_reg",
             )
->>>>>>> 76c7f83d
 
     def test_init_param_random_state(self, test_cases=None):
         test_cases = [] if test_cases is None else test_cases
