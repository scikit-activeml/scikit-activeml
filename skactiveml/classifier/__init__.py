--- conflicted
+++ resolved
@@ -1,28 +1,19 @@
 """
 The :mod:`skactiveml.classifier` module.
 """
-<<<<<<< HEAD
-from . import multi
-from ._cmm import CMM
-from ._pwc import PWC
-from ._wrapper import SklearnClassifier, KernelFrequencyClassifier, SubSampleEstimator
-
-__all__ = [
-    "multi",
-    "PWC",
-    "CMM",
-    "SklearnClassifier",
-    "KernelFrequencyClassifier",
-    "SubSampleEstimator",
-=======
 from ._mixture_model_classifier import MixtureModelClassifier
 from ._parzen_window_classifier import ParzenWindowClassifier
-from ._wrapper import SklearnClassifier
+from ._wrapper import (
+    SklearnClassifier,
+    KernelFrequencyClassifier,
+    SubSampleEstimator,
+)
 
 __all__ = [
     "multiannotator",
     "ParzenWindowClassifier",
     "MixtureModelClassifier",
     "SklearnClassifier",
->>>>>>> 3462d85d
+    "KernelFrequencyClassifier",
+    "SubSampleEstimator",
 ]