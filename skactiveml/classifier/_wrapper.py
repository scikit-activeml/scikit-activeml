"""
Wrapper for scikit-learn classifiers to deal with missing labels and labels
from multiple annotators.
"""

# Author: Marek Herde <marek.herde@uni-kassel.de>
import warnings
from copy import deepcopy
from collections import deque

import numpy as np
from sklearn.base import MetaEstimatorMixin, is_classifier
from sklearn.utils import metaestimators
from sklearn.utils.validation import (
    check_is_fitted,
    check_array,
    has_fit_parameter,
)
<<<<<<< HEAD
=======
from sklearn.utils import metaestimators, check_consistent_length
>>>>>>> 932bd111

from ..base import SkactivemlClassifier
from ..utils import (
    rand_argmin,
    MISSING_LABEL,
    is_labeled,
    check_random_state,
    check_equal_missing_label,
    check_classifier_params,
    check_type,
    check_scalar,
)
from ..utils._functions import _available_if


class SklearnClassifier(SkactivemlClassifier, MetaEstimatorMixin):
    """SklearnClassifier

    Implementation of a wrapper class for scikit-learn classifiers such that
    missing labels can be handled. Therefor, samples with missing labels are
    filtered.

    Parameters
    ----------
    estimator : sklearn.base.ClassifierMixin with predict_proba method
        scikit-learn classifier that is able to deal with missing labels.
    classes : array-like of shape (n_classes,), default=None
        Holds the label for each class. If none, the classes are determined
        during the fit.
    missing_label : scalar or string or np.nan or None, default=np.nan
        Value to represent a missing label.
    cost_matrix : array-like of shape (n_classes, n_classes)
        Cost matrix with `cost_matrix[i,j]` indicating cost of predicting class
        `classes[j]` for a sample of class `classes[i]`. Can be only set, if
        `classes` is not none.
    random_state : int or RandomState instance or None, default=None
        Determines random number for 'predict' method. Pass an int for
        reproducible results across multiple method calls.

    Attributes
    ----------
    classes_ : array-like of shape (n_classes,)
        Holds the label for each class after fitting.
    cost_matrix_ : array-like of shape (classes, classes)
        Cost matrix with `cost_matrix_[i,j]` indicating cost of predicting
        class `classes_[j]` for a sample of class `classes_[i]`.
    estimator_ : sklearn.base.ClassifierMixin with predict_proba method
        The scikit-learn classifier after calling the fit method.
    """

    def __init__(
        self,
        estimator,
        classes=None,
        missing_label=MISSING_LABEL,
        cost_matrix=None,
        random_state=None,
    ):
        super().__init__(
            classes=classes,
            missing_label=missing_label,
            cost_matrix=cost_matrix,
            random_state=random_state,
        )
        self.estimator = estimator

    def fit(self, X, y, sample_weight=None, **fit_kwargs):
        """Fit the model using X as training data and y as class labels.

        Parameters
        ----------
        X : matrix-like, shape (n_samples, n_features)
            The sample matrix X is the feature matrix representing the samples.
        y : array-like, shape (n_samples) or (n_samples, n_outputs)
            It contains the class labels of the training samples.
            Missing labels are represented the attribute 'missing_label'.
            In case of multiple labels per sample (i.e., n_outputs > 1), the
            samples are duplicated.
        sample_weight : array-like, shape (n_samples) or (n_samples, n_outputs)
            It contains the weights of the training samples' class labels. It
            must have the same shape as y.
        fit_kwargs : dict-like
            Further parameters as input to the 'fit' method of the 'estimator'.

        Returns
        -------
        self: SklearnClassifier,
            The SklearnClassifier is fitted on the training data.
        """
        return self._fit(
            fit_function="fit",
            X=X,
            y=y,
            sample_weight=sample_weight,
            **fit_kwargs,
        )

    @_available_if("partial_fit", hasattr(metaestimators, "available_if"))
    def partial_fit(self, X, y, sample_weight=None, **fit_kwargs):
        """Partially fitting the model using X as training data and y as class
        labels.

        Parameters
        ----------
        X : matrix-like, shape (n_samples, n_features)
            The sample matrix X is the feature matrix representing the samples.
        y : array-like, shape (n_samples) or (n_samples, n_outputs)
            It contains the class labels of the training samples.
            Missing labels are represented the attribute 'missing_label'.
            In case of multiple labels per sample (i.e., n_outputs > 1), the
            samples are duplicated.
        sample_weight : array-like, shape (n_samples) or (n_samples, n_outputs)
            It contains the weights of the training samples' class labels. It
            must have the same shape as y.
        fit_kwargs : dict-like
            Further parameters as input to the 'fit' method of the 'estimator'.

        Returns
        -------
        self : SklearnClassifier,
            The SklearnClassifier is fitted on the training data.
        """
        return self._fit(
            fit_function="partial_fit",
            X=X,
            y=y,
            sample_weight=sample_weight,
            **fit_kwargs,
        )

    def predict(self, X, **predict_kwargs):
        """Return class label predictions for the input data X.

        Parameters
        ----------
        X :  array-like, shape (n_samples, n_features)
            Input samples.
        predict_kwargs : dict-like
            Further parameters as input to the 'predict' method of the
            'estimator'.

        Returns
        -------
        y :  array-like, shape (n_samples)
            Predicted class labels of the input samples.
        """
        check_is_fitted(self)
        X = check_array(X, **self.check_X_dict_)
        self._check_n_features(X, reset=False)
        if self.is_fitted_:
            if self.cost_matrix is None:
                y_pred = self.estimator_.predict(X, **predict_kwargs)
            else:
                P = self.predict_proba(X)
                costs = np.dot(P, self.cost_matrix_)
                y_pred = rand_argmin(
                    costs, random_state=self.random_state_, axis=1
                )
        else:
            p = self.predict_proba([X[0]])[0]
            y_pred = self.random_state_.choice(
                np.arange(len(self.classes_)), len(X), replace=True, p=p
            )
        y_pred = self._le.inverse_transform(y_pred)
        y_pred = y_pred.astype(self.classes_.dtype)
        return y_pred

    @_available_if("predict_proba", hasattr(metaestimators, "available_if"))
    def predict_proba(self, X, **predict_proba_kwargs):
        """Return probability estimates for the input data X.

        Parameters
        ----------
        X : array-like, shape (n_samples, n_features)
            Input samples.
        predict_proba_kwargs : dict-like
            Further parameters as input to the 'predict_proba' method of the
            'estimator'.

        Returns
        -------
        P : array-like, shape (n_samples, classes)
            The class probabilities of the input samples. Classes are ordered
            by lexicographic order.
        """
        check_is_fitted(self)
        X = check_array(X, **self.check_X_dict_)
        self._check_n_features(X, reset=False)
        if self.is_fitted_:
            P = self.estimator_.predict_proba(X, **predict_proba_kwargs)
            if P.shape[1] != len(self.classes_):
                P_ext = np.zeros((len(X), len(self.classes_)))
                class_indices = np.asarray(self.estimator_.classes_, dtype=int)
                # Exception for the MLPCLassifier
                P_ext[:, class_indices] = 1 if len(class_indices) == 1 else P
                P = P_ext
            if not np.any(np.isnan(P)):
                return P

        warnings.warn(
            f"Since the 'base_estimator' could not be fitted when"
            f" calling the `fit` method, the class label "
            f"distribution`_label_counts={self._label_counts}` is used to "
            f"make the predictions."
        )
        if sum(self._label_counts) == 0:
            return np.ones([len(X), len(self.classes_)]) / len(self.classes_)
        else:
            return np.tile(
                self._label_counts / np.sum(self._label_counts), [len(X), 1]
            )

    def _fit(self, fit_function, X, y, sample_weight=None, **fit_kwargs):
        # Check input parameters.
        self.check_X_dict_ = {
            "ensure_min_samples": 0,
            "ensure_min_features": 0,
            "allow_nd": True,
            "dtype": None,
        }
        X, y, sample_weight = self._validate_data(
            X=X,
            y=y,
            sample_weight=sample_weight,
            check_X_dict=self.check_X_dict_,
        )

        # Check whether estimator is a valid classifier.
        if not is_classifier(estimator=self.estimator):
            raise TypeError(
                "'{}' must be a scikit-learn "
                "classifier.".format(self.estimator)
            )

        # Check whether estimator can deal with cost matrix.
        if self.cost_matrix is not None and not hasattr(
            self.estimator, "predict_proba"
        ):
            raise ValueError(
                "'cost_matrix' can be only set, if 'estimator'"
                "implements 'predict_proba'."
            )
        if fit_function == "fit" or not hasattr(self, "n_features_in_"):
            self._check_n_features(X, reset=True)
        elif fit_function == "partial_fit":
            self._check_n_features(X, reset=False)
        if (
            not has_fit_parameter(self.estimator, "sample_weight")
            and sample_weight is not None
        ):
            warnings.warn(
                f"{self.estimator} does not support `sample_weight`. "
                f"Therefore, this parameter will be ignored."
            )
        if hasattr(self, "estimator_"):
            if fit_function != "partial_fit":
                self.estimator_ = deepcopy(self.estimator)
        else:
            self.estimator_ = deepcopy(self.estimator)
        # count labels per class
        is_lbld = is_labeled(y, missing_label=-1)
        self._label_counts = [
            np.sum(y[is_lbld] == c) for c in range(len(self._le.classes_))
        ]
        try:
            X_lbld = X[is_lbld]
            y_lbld = y[is_lbld].astype(np.int64)
            if np.sum(is_lbld) == 0:
                raise ValueError("There is no labeled data.")
            elif (
                not has_fit_parameter(self.estimator, "sample_weight")
                or sample_weight is None
            ):
                if fit_function == "partial_fit":
                    classes = self._le.transform(self.classes_)
                    self.estimator_.partial_fit(
                        X=X_lbld, y=y_lbld, classes=classes, **fit_kwargs
                    )
                elif fit_function == "fit":
                    self.estimator_.fit(X=X_lbld, y=y_lbld, **fit_kwargs)
            else:
                if fit_function == "partial_fit":
                    classes = self._le.transform(self.classes_)
                    self.estimator_.partial_fit(
                        X=X_lbld,
                        y=y_lbld,
                        classes=classes,
                        sample_weight=sample_weight[is_lbld],
                        **fit_kwargs,
                    )
                elif fit_function == "fit":
                    self.estimator_.fit(
                        X=X_lbld,
                        y=y_lbld,
                        sample_weight=sample_weight[is_lbld],
                        **fit_kwargs,
                    )
            self.is_fitted_ = True
        except Exception as e:
            self.is_fitted_ = False
            warnings.warn(
                "The 'base_estimator' could not be fitted because of"
                " '{}'. Therefore, the class labels of the samples "
                "are counted and will be used to make predictions. "
                "The class label distribution is `_label_counts={}`.".format(
                    e, self._label_counts
                )
            )
        return self

    def __getattr__(self, item):
        if "estimator_" in self.__dict__:
            return getattr(self.estimator_, item)
        else:
            return getattr(self.estimator, item)


class SlidingWindowClassifier(SkactivemlClassifier, MetaEstimatorMixin):
    """SlidingWindowClassifier

    Implementation of a wrapper class for SkactivemlClassifier such that the
    number of training samples can be limited to the latest `window_size`
    samples. Furthermore, saves X, y and sample_weight, enabling the use of a
    partial fit for any classifier.

    Parameters
    ----------
    estimator : sklearn.base.SkactivemlClassifier
        The wrapped classifier.
    classes : array-like of shape (n_classes,), default=None
        Holds the label for each class. If none, the classes are determined
        during the fit.
    missing_label : scalar or string or np.nan or None, default=np.nan
        Value to represent a missing label.
    cost_matrix : array-like of shape (n_classes, n_classes)
        Cost matrix with `cost_matrix[i,j]` indicating cost of predicting class
        `classes[j]` for a sample of class `classes[i]`. Can be only set, if
        `classes` is not none.
    window_size: int, default=None,
        Value to represent the estimator sliding window size for X, y and
        sample weight. If 'None' the windows is unrestricted in size.
    only_labeled: bool, default=False
        If True, unlabeled samples are discarded.
    ignore_estimator_partial_fit: bool, default=False
        If True, the existing partial_fit method in `estimator` is ignored and
        the sliding window is used instead. If False, the partial_fit method
        in estimator is used but a warning is thrown as the sliding window has
        no effect.
    random_state : int or RandomState instance or None, default=None
        Determines random number for 'predict' method. Pass an int for
        reproducible results across multiple method calls.
    """

    def __init__(
        self,
        estimator,
        classes=None,
        missing_label=MISSING_LABEL,
        cost_matrix=None,
        window_size=None,
        only_labeled=False,
        ignore_estimator_partial_fit=False,
        random_state=None,
    ):
        super().__init__(
            classes=classes,
            missing_label=missing_label,
            cost_matrix=cost_matrix,
            random_state=random_state,
        )
        self.estimator = estimator
        self.only_labeled = only_labeled
        self.window_size = window_size
        self.ignore_estimator_partial_fit = ignore_estimator_partial_fit

    def fit(self, X, y, sample_weight=None, **fit_kwargs):
        """Fit the model using X as training data and y as class labels.

        Parameters
        ----------
        X : matrix-like, shape (n_samples, n_features)
            The sample matrix X is the feature matrix representing the samples.
        y : array-like, shape (n_samples) or (n_samples, n_outputs)
            It contains the class labels of the training samples.
            Missing labels are represented the attribute 'missing_label'.
            In case of multiple labels per sample (i.e., n_outputs > 1), the
            samples are duplicated.
        sample_weight : array-like, shape (n_samples) or (n_samples, n_outputs)
            It contains the weights of the training samples' class labels. It
            must have the same shape as y.
        fit_kwargs : dict-like
            Further parameters as input to the 'fit' method of the 'estimator'.

        Returns
        -------
        self: SlidingWindowClassifier,
            The SlidingWindowClassifier is fitted on the training data.
        """
        # Check whether estimator is a valid classifier.
        if not isinstance(self.estimator, SkactivemlClassifier):
            raise TypeError(
                "'{}' must be a SkactivemlClassifier"
                "classifier.".format(self.estimator)
            )
        self.check_X_dict_ = {
            "ensure_min_samples": 0,
            "ensure_min_features": 0,
            "allow_nd": True,
            "dtype": None,
        }
        X, y, sample_weight = self._validate_data(
            X=X,
            y=y,
            sample_weight=sample_weight,
            check_X_dict=self.check_X_dict_,
        )

        self._add_samples("fit", X, y, sample_weight)
        X_train = np.array(self.X_train_)
        y_train = np.array(self.y_train_)
        sample_weight_train = None
        if self.sample_weight_train_ is not None:
            sample_weight_train = np.array(self.sample_weight_train_)
        return self._fit(
            "fit",
            X=X_train,
            y=y_train,
            sample_weight=sample_weight_train,
            **fit_kwargs,
        )

    def partial_fit(self, X, y, sample_weight=None, **fit_kwargs):
        """Partially fitting the model using X as training data and y as class
        labels. If 'base_estimator' has no partial_fit function use fit with
        the sliding window for X, y and sample_weight.

        Parameters
        ----------
        X : matrix-like, shape (n_samples, n_features)
            The sample matrix X is the feature matrix representing the samples.
        y : array-like, shape (n_samples) or (n_samples, n_outputs)
            It contains the class labels of the training samples.
            Missing labels are represented the attribute 'missing_label'.
            In case of multiple labels per sample (i.e., n_outputs > 1), the
            samples are duplicated.
        sample_weight : array-like, shape (n_samples) or (n_samples, n_outputs)
            It contains the weights of the training samples' class labels. It
            must have the same shape as y.
        fit_kwargs : dict-like
            Further parameters as input to the 'fit' method of the 'estimator'.

        Returns
        -------
        self : SlidingWindowClassifier,
            The SlidingWindowClassifier is fitted on the training data.
        """
        # Check whether estimator is a valid classifier.
        if not isinstance(self.estimator, SkactivemlClassifier):
            raise TypeError(
                "'{}' must be a SkactivemlClassifier"
                "classifier.".format(self.estimator)
            )
        self.check_X_dict_ = {
            "ensure_min_samples": 0,
            "ensure_min_features": 0,
            "allow_nd": True,
            "dtype": None,
        }

        X, y, sample_weight = self._validate_data(
            X=X,
            y=y,
            sample_weight=sample_weight,
            check_X_dict=self.check_X_dict_,
        )

        self._add_samples("partial_fit", X, y, sample_weight)

        if hasattr(self.estimator, "partial_fit") and not self.ignore_estimator_partial_fit:
            warnings.warn(
                    "The partial_fit method in estimator is used but the "
                    "sliding window has no effect. To avoid this set "
                    "`ignore_estimator_partial_fit`=True"
                )
            return self._fit(
                "partial_fit",
                X=X,
                y=y,
                sample_weight=sample_weight,
                **fit_kwargs,
            )
        else:
            X_train = np.array(self.X_train_)
            y_train = np.array(self.y_train_)
            sample_weight_train = None
            if self.sample_weight_train_ is not None:
                sample_weight_train = np.array(self.sample_weight_train_)
            return self._fit(
                "fit",
                X=X_train,
                y=y_train,
                sample_weight=sample_weight_train,
                **fit_kwargs,
            )

    def _add_samples(self, fit_func, X, y, sample_weight=None):

        if not hasattr(self, "X_train_"):
            self.X_train_ = deque(maxlen=self.window_size)
        if not hasattr(self, "y_train_"):
            self.y_train_ = deque(maxlen=self.window_size)
        if not hasattr(self, "sample_weight_train_"):
            self.sample_weight_train_ = deque(maxlen=self.window_size)
        if self.only_labeled:
            is_lbld = is_labeled(y, self.missing_label)
            X = X[is_lbld]
            y = y[is_lbld]
            if sample_weight is not None:
                sample_weight = sample_weight[is_lbld]
            else:
                sample_weight = None
        # reset the window if fit is called otherwise extend the window with
        # the given data
        if fit_func == "fit":
            self.X_train_ = deque(maxlen=self.window_size)
            self.y_train_ = deque(maxlen=self.window_size)
            self.sample_weight_train_ = deque(maxlen=self.window_size)
        self.X_train_.extend(X)
        self.y_train_.extend(y)
        if sample_weight is not None:
            self.sample_weight_train_.extend(sample_weight)
        else:
            self.sample_weight_train_ = None

    def _fit(self, fit_function, X, y, sample_weight=None, **fit_kwargs):

        # Check whether estimator can deal with cost matrix.
        if self.cost_matrix is not None and not hasattr(
            self.estimator, "predict_proba"
        ):
            raise ValueError(
                "'cost_matrix' can be only set, if 'estimator'"
                "implements 'predict_proba'."
            )

        if fit_function == "fit" or not hasattr(self, "n_features_in_"):
            self._check_n_features(X, reset=True)
        elif fit_function == "partial_fit":
            self._check_n_features(X, reset=False)

        if hasattr(self, "estimator_"):
            if fit_function == "fit":
                self.estimator_ = deepcopy(self.estimator)
        else:
            self.estimator_ = deepcopy(self.estimator)

        if fit_function == "fit":
            self.estimator_.fit(
                X=X, y=y, sample_weight=sample_weight, **fit_kwargs
            )
        elif fit_function == "partial_fit":
            self.estimator_.partial_fit(
                X=X, y=y, sample_weight=sample_weight, **fit_kwargs
            )

        return self

    def _validate_data(
        self, X, y, sample_weight=None, check_X_dict=None
    ):
        # super._validate_data is not called because training with partial fit
        # with only one single available class in y leads to an error if
        # self.classes is not set, even though self.classes has no function in
        # this class.
        if self.window_size is not None:
            check_scalar(
                self.window_size,
                "window_size",
                int,
                min_val=0,
                min_inclusive=False,
            )
        check_type(self.only_labeled, "only_labeled", bool)

        check_type(
            self.ignore_estimator_partial_fit,
            "ignore_estimator_partial_fit",
            bool,
        )
        check_y_dict = {
            "ensure_min_samples": 0,
            "ensure_min_features": 0,
            "ensure_2d": False,
            "force_all_finite": False,
            "dtype": None,
        }

        # Check input parameters.
        y = check_array(y, **check_y_dict)
        if len(y) == 0:
            check_X_dict["ensure_2d"] = False
        X = check_array(X, **check_X_dict)
        check_consistent_length(X, y)
        if sample_weight is not None:
            sample_weight = check_array(sample_weight, **check_y_dict)
            if not np.array_equal(y.shape, sample_weight.shape):
                raise ValueError(
                    f"`y` has the shape {y.shape} and `sample_weight` has the "
                    f"shape {sample_weight.shape}. Both need to have "
                    f"identical shapes."
                )

        # Check common classifier parameters.
        check_classifier_params(
            self.classes, self.missing_label, self.cost_matrix
        )

        if (
            self.cost_matrix is not None
            and self.estimator.cost_matrix is not None
            and not np.array_equiv(
                self.cost_matrix, self.estimator.cost_matrix
            )
        ):
            raise ValueError(
                "'cost_matrix' and estimator.cost_matrix must be equal. "
                "Got {} is not equal to {}.".format(
                    self.cost_matrix, self.estimator.cost_matrix
                )
            )
        # self.missing_label is not testet completly and
        # needs to be checked for the general test.
        # if general test is removed, remove this check.
        _ = is_labeled(y, missing_label=self.missing_label)

        check_equal_missing_label(
            self.missing_label, self.estimator.missing_label,
        )
        # if self.classes=None or self.estimator.classes=None then no checks
        # are done if general test is removed it should be checked again
        if (
            self.classes is not None
            and self.estimator.classes is not None
            and not np.array_equiv(self.classes, self.estimator.classes)
        ):
            raise ValueError(
                "'classes' and estimator.classes must be equal. "
                "Got {} is not equal to {}.".format(
                    self.classes, self.estimator.classes
                )
            )

        # Store and check random state.
        self.random_state_ = check_random_state(self.random_state)

        return X, y, sample_weight

    def predict(self, X):
        """Return class label predictions for the input data X.

        Parameters
        ----------
        X :  array-like, shape (n_samples, n_features)
            Input samples.
        predict_kwargs : dict-like
            Further parameters as input to the 'predict' method of the
            'estimator'.

        Returns
        -------
        y :  array-like, shape (n_samples)
            Predicted class labels of the input samples.
        """
        check_is_fitted(self)
        X = check_array(X, **self.check_X_dict_)
        self._check_n_features(X, reset=False)
        return self.estimator_.predict(X)

    def predict_proba(self, X):
        """Return probability estimates for the input data X.

        Parameters
        ----------
        X : array-like, shape (n_samples, n_features)
            Input samples.
        predict_proba_kwargs : dict-like
            Further parameters as input to the 'predict_proba' method of the
            'estimator'.

        Returns
        -------
        P : array-like, shape (n_samples, classes)
            The class probabilities of the input samples. Classes are ordered
            by lexicographic order.
        """
        check_is_fitted(self)
        X = check_array(X, **self.check_X_dict_)
        self._check_n_features(X, reset=False)
        proba = self.estimator_.predict_proba(X)
        return proba

    @_available_if("predict_freq", hasattr(metaestimators, "available_if"))
    def predict_freq(self, X):
        """Return class frequency estimates for the test samples `X`.

        Parameters
        ----------
        X: array-like of shape (n_samples, n_features)
            Test samples whose class frequencies are to be estimated.

        Returns
        -------
        F: array-like of shape (n_samples, classes)
            The class frequency estimates of the test samples 'X'. Classes are
            ordered according to attribute 'classes_'.
        """
        check_is_fitted(self)
        X = check_array(X, **self.check_X_dict_)
        self._check_n_features(X, reset=False)
        freq = self.estimator_.predict_freq(X)
        return freq

    def __getattr__(self, item):
        if "estimator_" in self.__dict__ and hasattr(self.estimator_, item):
            return getattr(self.estimator_, item)
        else:
            raise AttributeError(f"{item} does not exist")<|MERGE_RESOLUTION|>--- conflicted
+++ resolved
@@ -5,21 +5,18 @@
 
 # Author: Marek Herde <marek.herde@uni-kassel.de>
 import warnings
+import numpy as np
+
 from copy import deepcopy
 from collections import deque
 
-import numpy as np
 from sklearn.base import MetaEstimatorMixin, is_classifier
-from sklearn.utils import metaestimators
 from sklearn.utils.validation import (
     check_is_fitted,
     check_array,
     has_fit_parameter,
 )
-<<<<<<< HEAD
-=======
 from sklearn.utils import metaestimators, check_consistent_length
->>>>>>> 932bd111
 
 from ..base import SkactivemlClassifier
 from ..utils import (
@@ -498,12 +495,15 @@
 
         self._add_samples("partial_fit", X, y, sample_weight)
 
-        if hasattr(self.estimator, "partial_fit") and not self.ignore_estimator_partial_fit:
+        if (
+            hasattr(self.estimator, "partial_fit")
+            and not self.ignore_estimator_partial_fit
+        ):
             warnings.warn(
-                    "The partial_fit method in estimator is used but the "
-                    "sliding window has no effect. To avoid this set "
-                    "`ignore_estimator_partial_fit`=True"
-                )
+                "The partial_fit method in estimator is used but the "
+                "sliding window has no effect. To avoid this set "
+                "`ignore_estimator_partial_fit`=True"
+            )
             return self._fit(
                 "partial_fit",
                 X=X,
@@ -587,9 +587,7 @@
 
         return self
 
-    def _validate_data(
-        self, X, y, sample_weight=None, check_X_dict=None
-    ):
+    def _validate_data(self, X, y, sample_weight=None, check_X_dict=None):
         # super._validate_data is not called because training with partial fit
         # with only one single available class in y leads to an error if
         # self.classes is not set, even though self.classes has no function in
@@ -656,7 +654,8 @@
         _ = is_labeled(y, missing_label=self.missing_label)
 
         check_equal_missing_label(
-            self.missing_label, self.estimator.missing_label,
+            self.missing_label,
+            self.estimator.missing_label,
         )
         # if self.classes=None or self.estimator.classes=None then no checks
         # are done if general test is removed it should be checked again
