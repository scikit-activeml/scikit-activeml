"""
Uncertainty query strategies
"""

# Author: Pascal Mergard <Pascal.Mergard@student.uni-kassel.de>

import numpy as np

from sklearn.base import clone
from sklearn.utils import check_array

<<<<<<< HEAD
from ..base import SingleAnnotPoolBasedQueryStrategy, ClassFrequencyEstimator, \
    SkactivemlClassifier
from ..utils import rand_argmax, is_labeled, MISSING_LABEL, check_X_y, \
    check_scalar, check_cost_matrix, simple_batch, check_random_state, \
    check_classes, ExtLabelEncoder, check_classifier_params
from ..classifier import SklearnClassifier
=======
from ..base import SingleAnnotPoolBasedQueryStrategy
from ..utils import is_labeled, MISSING_LABEL, check_X_y, check_cost_matrix, \
    simple_batch, check_classes
>>>>>>> 38103031


class UncertaintySampling(SingleAnnotPoolBasedQueryStrategy):
    """
    Uncertainty Sampling query strategy.

    Parameters
    ----------
    clf : sklearn classifier
        A probabilistic sklearn classifier.
    method : string (default='margin_sampling')
        The method to calculate the uncertainty, entropy, least_confident,
        margin_sampling, and expected_average_precision  are possible.
        Epistemic only works with Parzen Window Classifier or
        Logistic Regression.
    cost_matrix : array-like, shape (n_classes, n_classes)
        Cost matrix with C[i,j] defining the cost of predicting class j for a
        sample with the actual class i. Only supported for least confident
        variant.
    random_state : numeric | np.random.RandomState
        The random state to use.

    Attributes
    ----------
    clf : sklearn classifier
        A probabilistic sklearn classifier.
    method : string
        The method to calculate the uncertainty. Only entropy, least_confident,
        margin_sampling and expected_average_precisionare.
    cost_matrix : array-like, shape (n_classes, n_classes)
        Cost matrix with C[i,j] defining the cost of predicting class j for a
        sample with the actual class i. Only supported for least confident
        variant.
    random_state : numeric | np.random.RandomState
        Random state to use.

    References
    ---------
    [1] Settles, Burr. Active learning literature survey.
        University of Wisconsin-Madison Department of Computer Sciences, 2009.
        http://www.burrsettles.com/pub/settles.activelearning.pdf
    [2] Wang, Hanmo, et al. "Uncertainty sampling for action recognition
        via maximizing expected average precision."
        IJCAI International Joint Conference on Artificial Intelligence. 2018.
    """

    def __init__(self, clf, method='margin_sampling', cost_matrix=None,
                 random_state=None):
        super().__init__(random_state=random_state)

        self.method = method
        self.cost_matrix = cost_matrix
        self.clf = clf

    def query(self, X_cand, X, y, sample_weight=None, batch_size=1,
              return_utilities=False):
        """
        Queries the next instance to be labeled.

        Parameters
        ----------
        X_cand : np.ndarray
            The unlabeled pool from which to choose.
        X : np.ndarray
            The labeled pool used to fit the classifier.
        y : np.array
            The labels of the labeled pool X.
        sample_weight : array-like of shape (n_samples,) (default=None)
            Sample weights.
        batch_size : int, optional (default=1)
            The number of samples to be selected in one AL cycle.
        return_utilities : bool (default=False)
            If True, the utilities are returned.

        Returns
        -------
        best_indices : np.ndarray, shape (batch_size)
            The index of the queried instance.
        batch_utilities : np.ndarray,  shape (batch_size, len(X_cand))
            The utilities of all instances of
            X_cand(if return_utilities=True).
        """
<<<<<<< HEAD
        self._clf = clone(self.clf)

        # Check if the attribute clf is valid
        if not isinstance(self._clf, SkactivemlClassifier):
            raise TypeError('clf as to be from type SkactivemlClassifier. The #'
                            'given type is {}. Use the wrapper in '
                            'skactiveml.classifier to use a sklearn '
                            'classifier/ensemble.'.format(type(self._clf)))

        # check X, y and X_cand
        X, y, X_cand = check_X_y(X, y, X_cand, force_all_finite=False)

        # check random state
        random_state = check_random_state(self.random_state, len(X_cand))

        # Extract classes from clf
        label_encoder = ExtLabelEncoder(missing_label=self._clf.missing_label,
                                        classes=self.clf.classes).fit(y)
        classes = label_encoder.classes_

        # Check if the classifier and its arguments are valid
        check_classifier_params(classes, self._clf.missing_label)

        # Check if the batch_size argument is valid.
        check_scalar(batch_size, target_type=int, name='batch_size',
                     min_val=1)
        if len(X_cand) < batch_size:
            warnings.warn(
                "'batch_size={}' is larger than number of candidate samples "
                "in 'X_cand'. Instead, 'batch_size={}' was set ".format(
                    batch_size, len(X_cand)))
            batch_size = len(X_cand)

        # Check if the argument return_utilities is valid
        if not isinstance(return_utilities, bool):
            raise TypeError(
                '{} is an invalid type for return_utilities. Type {} is '
                'expected'.format(type(return_utilities), bool))
=======
        # Validate input parameters.
        X_cand, return_utilities, batch_size, random_state = \
            self._validate_data(X_cand, return_utilities, batch_size,
                                self.random_state, reset=True)
>>>>>>> 38103031

        # check self.method
        if not isinstance(self.method, str):
            raise TypeError('{} is an invalid type for method. Type {} is '
                            'expected'.format(type(self.method), str))

        if self.method not in ['entropy', 'least_confident', 'margin_sampling',
                               'expected_average_precision']:
            raise ValueError(
                "The given method {} is not valid. Supported methods are "
                "'KL_divergence' and 'vote_entropy'".format(self.method))

        if getattr(self.clf, 'predict_proba', None) is None:
            raise TypeError("'clf' must implement the method 'predict_proba'")

        # fit the classifier and get the probabilities
        self._clf.fit(X, y, sample_weight=sample_weight)
        probas = self._clf.predict_proba(X_cand)

        # choose the method and calculate the utilities
        with np.errstate(divide='ignore'):
            if self.method in ['least_confident', 'margin_sampling',
                               'entropy']:
                utilities = uncertainty_scores(probas=probas,
                                               method=self.method,
                                               cost_matrix=self.cost_matrix)
            elif self.method == 'expected_average_precision':
                utilities = expected_average_precision(classes, probas)

        return simple_batch(utilities, random_state,
                            batch_size=batch_size,
                            return_utilities=return_utilities)


def uncertainty_scores(probas, cost_matrix=None, method='least_confident'):
    """Computes uncertainty scores. Three methods are available: least
    confident ('least_confident'), margin sampling ('margin_sampling'),
    and entropy based uncertainty ('entropy') [1]. For the least confident and
    margin sampling methods cost-sensitive variants are implemented in case of
    a given cost matrix (see [2] for more information).

    Parameters
    ----------
    probas : array-like, shape (n_samples, n_classes)
        Class membership probabilities for each sample.
    cost_matrix : array-like, shape (n_classes, n_classes)
        Cost matrix with C[i,j] defining the cost of predicting class j for a
        sample with the actual class i. Only supported for least confident
        variant.
    method : {'least_confident', 'margin_sampling', 'entropy'},
            optional (default='least_confident')
        Least confidence (lc) queries the sample whose maximal posterior
        probability is minimal. In case of a given cost matrix, the maximial
        expected cost variant is used. Smallest margin (sm) queries the sample
        whose posterior probability gap between the most and the second most
        probable class label is minimal. In case of a given cost matrix, the
        cost-weighted minimum margin is used. Entropy ('entropy') queries the
        sample whose posterior's have the maximal entropy. There is no
        cost-sensitive variant of entropy based uncertainty sampling.

    References
    ----------
    [1] Settles, Burr. "Active learning literature survey".
        University of Wisconsin-Madison Department of Computer Sciences, 2009.
    [2] Chen, Po-Lung, and Hsuan-Tien Lin. "Active learning for multiclass
        cost-sensitive classification using probabilistic models." 2013
        Conference on Technologies and Applications of Artificial Intelligence.
        IEEE, 2013.
    """
    # Check probabilities.
    probas = check_array(probas, accept_sparse=False,
            accept_large_sparse=True, dtype="numeric", order=None,
            copy=False, force_all_finite=True, ensure_2d=True,
            allow_nd=False, ensure_min_samples=1,
            ensure_min_features=1, estimator=None)

    if (np.sum(probas, axis=1) - 1).all():
        raise ValueError('probas are invalid. The sum over axis 1 must be '
                         'one.')

    n_classes = probas.shape[1]

    # Check cost matrix.
    if cost_matrix is not None:
        cost_matrix = check_cost_matrix(cost_matrix, n_classes=n_classes)

    # Compute uncertainties.
    if method == 'least_confident':
        if cost_matrix is None:
            return 1 - np.max(probas, axis=1)
        else:
            costs = probas @ cost_matrix
            costs = np.partition(costs, 1, axis=1)[:, :2]
            return costs[:, 0]
    elif method == 'margin_sampling':
        if cost_matrix is None:
            probas = -(np.partition(-probas, 1, axis=1)[:, :2])
            return 1 - np.abs(probas[:, 0] - probas[:, 1])
        else:
            costs = probas @ cost_matrix
            costs = np.partition(costs, 1, axis=1)[:, :2]
            return -np.abs(costs[:, 0] - costs[:, 1])
    elif method == 'entropy':
        with np.errstate(divide='ignore', invalid='ignore'):
            return np.nansum(-probas * np.log(probas), axis=1)
    else:
        raise ValueError(
            "Supported methods are ['least_confident', 'margin_sampling', "
            "'entropy'], the given one is: {}.".format(method)
        )


# expected average precision:
def expected_average_precision(classes, probas):
    """
    Calculate the expected average precision.

    Parameters
    ----------
    classes : array-like, shape=(n_classes)
        Holds the label for each class.
    probas : np.ndarray, shape=(n_X_cand, n_classes)
        The probabiliti estimation for each classes and all instance in X_cand.

    Returns
    -------
    score : np.ndarray, shape=(n_X_cand)
        The expected average precision score of all instances in X_cand.
    """
    # check if probas is valid
    probas = check_array(probas, accept_sparse=False,
            accept_large_sparse=True, dtype="numeric", order=None,
            copy=False, force_all_finite=True, ensure_2d=True,
            allow_nd=False, ensure_min_samples=1,
            ensure_min_features=1, estimator=None)

    if (np.sum(probas, axis=1) - 1).all():
        raise ValueError('probas are invalid. The sum over axis 1 must be '
                         'one.')

    # check if classes is valid
    check_classes(classes)
    if len(classes) < 2:
        raise ValueError('classes must contain at least 2 entries.')
    if len(classes) != probas.shape[1]:
        raise ValueError('classes must have the same length as probas has '
                         'columns.')

    score = np.zeros(len(probas))
    for i in range(len(classes)):
        for j in range(len(probas)):
            # The i-th column of p without p[j,i]
            p = probas[:, i]
            p = np.delete(p, [j])
            # Sort p in descending order
            p = np.flipud(np.sort(p, axis=0))

            # calculate g_arr
            g_arr = np.zeros((len(p), len(p)))
            for n in range(len(p)):
                for h in range(n + 1):
                    g_arr[n, h] = _g(n, h, p, g_arr)

            # calculate f_arr
            f_arr = np.zeros((len(p) + 1, len(p) + 1))
            for a in range(len(p) + 1):
                for b in range(a + 1):
                    f_arr[a, b] = _f(a, b, p, f_arr, g_arr)

            # calculate score
            for t in range(len(p)):
                score[j] += f_arr[len(p), t + 1] / (t + 1)

    return score


# g-function for expected_average_precision
def _g(n, t, p, g_arr):
    if t > n or (t == 0 and n > 0):
        return 0
    if t == 0 and n == 0:
        return 1
    return p[n - 1] * g_arr[n - 1, t - 1] + (1 - p[n - 1]) * g_arr[n - 1, t]


# f-function for expected_average_precision
def _f(n, t, p, f_arr, g_arr):
    if t > n or (t == 0 and n > 0):
        return 0
    if t == 0 and n == 0:
        return 1
    return p[n - 1] * f_arr[n - 1, t - 1] + p[n - 1] * t * g_arr[n - 1, t - 1] / n + (1 - p[n - 1]) * f_arr[n - 1, t]
<|MERGE_RESOLUTION|>--- conflicted
+++ resolved
@@ -5,22 +5,25 @@
 # Author: Pascal Mergard <Pascal.Mergard@student.uni-kassel.de>
 
 import numpy as np
+import warnings
+
+from scipy.optimize import minimize_scalar, minimize, LinearConstraint
+from scipy.interpolate import griddata
 
 from sklearn.base import clone
 from sklearn.utils import check_array
-
-<<<<<<< HEAD
+from sklearn.linear_model import LogisticRegression
+from sklearn.linear_model._logistic import _logistic_loss
+
+from ..base import SingleAnnotPoolBasedQueryStrategy
+from ..utils import is_labeled, MISSING_LABEL, check_X_y, check_cost_matrix, \
+    simple_batch, check_classes
 from ..base import SingleAnnotPoolBasedQueryStrategy, ClassFrequencyEstimator, \
     SkactivemlClassifier
 from ..utils import rand_argmax, is_labeled, MISSING_LABEL, check_X_y, \
     check_scalar, check_cost_matrix, simple_batch, check_random_state, \
     check_classes, ExtLabelEncoder, check_classifier_params
 from ..classifier import SklearnClassifier
-=======
-from ..base import SingleAnnotPoolBasedQueryStrategy
-from ..utils import is_labeled, MISSING_LABEL, check_X_y, check_cost_matrix, \
-    simple_batch, check_classes
->>>>>>> 38103031
 
 
 class UncertaintySampling(SingleAnnotPoolBasedQueryStrategy):
@@ -103,7 +106,10 @@
             The utilities of all instances of
             X_cand(if return_utilities=True).
         """
-<<<<<<< HEAD
+        # Validate input parameters.
+        X_cand, return_utilities, batch_size, random_state = \
+            self._validate_data(X_cand, return_utilities, batch_size,
+                                self.random_state, reset=True)
         self._clf = clone(self.clf)
 
         # Check if the attribute clf is valid
@@ -113,41 +119,11 @@
                             'skactiveml.classifier to use a sklearn '
                             'classifier/ensemble.'.format(type(self._clf)))
 
-        # check X, y and X_cand
-        X, y, X_cand = check_X_y(X, y, X_cand, force_all_finite=False)
-
-        # check random state
-        random_state = check_random_state(self.random_state, len(X_cand))
-
         # Extract classes from clf
-        label_encoder = ExtLabelEncoder(missing_label=self._clf.missing_label,
-                                        classes=self.clf.classes).fit(y)
-        classes = label_encoder.classes_
-
-        # Check if the classifier and its arguments are valid
-        check_classifier_params(classes, self._clf.missing_label)
-
-        # Check if the batch_size argument is valid.
-        check_scalar(batch_size, target_type=int, name='batch_size',
-                     min_val=1)
-        if len(X_cand) < batch_size:
-            warnings.warn(
-                "'batch_size={}' is larger than number of candidate samples "
-                "in 'X_cand'. Instead, 'batch_size={}' was set ".format(
-                    batch_size, len(X_cand)))
-            batch_size = len(X_cand)
-
-        # Check if the argument return_utilities is valid
-        if not isinstance(return_utilities, bool):
-            raise TypeError(
-                '{} is an invalid type for return_utilities. Type {} is '
-                'expected'.format(type(return_utilities), bool))
-=======
-        # Validate input parameters.
-        X_cand, return_utilities, batch_size, random_state = \
-            self._validate_data(X_cand, return_utilities, batch_size,
-                                self.random_state, reset=True)
->>>>>>> 38103031
+            label_encoder = ExtLabelEncoder(
+                missing_label=self._clf.missing_label,
+                classes=self.clf.classes).fit(y)
+            classes = label_encoder.classes_
 
         # check self.method
         if not isinstance(self.method, str):
