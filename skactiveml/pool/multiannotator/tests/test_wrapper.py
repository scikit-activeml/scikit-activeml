--- conflicted
+++ resolved
@@ -38,35 +38,24 @@
     def test_init_param_strategy(self):
         wrapper = SingleAnnotatorWrapper(MixtureModelClassifier())
 
-        query_kwargs = {"X": self.X, "y": self.y}
-        self.assertRaises(
-            TypeError,
-            wrapper.query,
-<<<<<<< HEAD
-            self.X,
-            self.y,
-            candidates=self.X_cand,
-            annotators=self.A_cand,
-            query_params_dict=query_params_dict,
-=======
-            self.X_cand,
-            A_cand=self.A_cand,
-            **query_kwargs,
->>>>>>> a5ea4cf8
+        self.assertRaises(
+            TypeError,
+            wrapper.query,
+            self.X,
+            self.y,
+            candidates=self.X_cand,
+            annotators=self.A_cand,
         )
 
         wrapper = SingleAnnotatorWrapper(0)
 
-        query_kwargs = {"X": self.X, "y": self.y}
-        self.assertRaises(
-            TypeError,
-            wrapper.query,
-<<<<<<< HEAD
-            self.X,
-            self.y,
-            candidates=self.X_cand,
-            annotators=self.A_cand,
-            query_params_dict=query_params_dict,
+        self.assertRaises(
+            TypeError,
+            wrapper.query,
+            self.X,
+            self.y,
+            candidates=self.X_cand,
+            annotators=self.A_cand,
         )
 
         strategy = RandomSampling(random_state=self.random_state, missing_label=-1)
@@ -78,12 +67,6 @@
             self.y,
             candidates=self.X_cand,
             annotators=self.A_cand,
-            query_params_dict=query_params_dict,
-=======
-            self.X_cand,
-            A_cand=self.A_cand,
-            **query_kwargs,
->>>>>>> a5ea4cf8
         )
 
     def test_init_param_y_aggregate(self):
