--- conflicted
+++ resolved
@@ -10,633 +10,6 @@
 from skactiveml.utils import is_labeled
 from skactiveml.utils import majority_vote, MISSING_LABEL, is_unlabeled
 
-<<<<<<< HEAD
-# TODO
-# class TestSingleAnnotatorWrapper(unittest.TestCase):
-#     def setUp(self):
-#         self.X_cand = np.array([[7, 1], [9, 1], [5, 1], [3, 4], [9, 12]])
-#         self.X = np.array([[1, 2], [5, 8], [8, 4], [5, 4]])
-#         self.y = np.array(
-#             [
-#                 [0, 0, 1],
-#                 [0, 1, MISSING_LABEL],
-#                 [1, 0, 1],
-#                 [MISSING_LABEL, MISSING_LABEL, MISSING_LABEL],
-#             ]
-#         )
-#         self.classes = np.array([0, 1])
-#         self.A_cand = np.array(
-#             [
-#                 [False, True, True],
-#                 [True, True, False],
-#                 [True, False, False],
-#                 [True, True, True],
-#                 [True, False, False],
-#             ]
-#         )
-#         self.random_state = 0
-#
-#     def test_init_param_strategy(self):
-#         wrapper = SingleAnnotatorWrapper(MixtureModelClassifier())
-#
-#         query_params_dict = {"X": self.X, "y": self.y}
-#         self.assertRaises(
-#             TypeError,
-#             wrapper.query,
-#             self.X_cand,
-#             query_params_dict,
-#             A_cand=self.A_cand,
-#         )
-#
-#         wrapper = SingleAnnotatorWrapper(0)
-#
-#         query_params_dict = {"X": self.X, "y": self.y}
-#         self.assertRaises(
-#             TypeError,
-#             wrapper.query,
-#             self.X_cand,
-#             query_params_dict,
-#             A_cand=self.A_cand,
-#         )
-#
-#     def test_init_param_y_aggregate(self):
-#         random = RandomSampling(self.random_state)
-#         wrapper = SingleAnnotatorWrapper(
-#             random, y_aggregate="string", random_state=self.random_state
-#         )
-#
-#         self.assertRaises(
-#             TypeError,
-#             wrapper.query,
-#             self.X,
-#             self.y,
-#             candidates=self.X_cand,
-#             annotators=self.A_cand,
-#             return_utilities=True,
-#         )
-#
-#         dummy_function = lambda x, y: majority_vote(x)
-#
-#         random = RandomSampling(self.random_state)
-#         wrapper = SingleAnnotatorWrapper(
-#             random, y_aggregate=dummy_function, random_state=self.random_state
-#         )
-#
-#         self.assertRaises(
-#             TypeError,
-#             wrapper.query,
-#             self.X,
-#             self.y,
-#             candidates=self.X_cand,
-#             annotators=self.A_cand,
-#             return_utilities=True,
-#         )
-#
-#     def test_init_param_random_state(self):
-#         random = RandomSampling(self.random_state)
-#         wrapper = SingleAnnotatorWrapper(random, random_state="string")
-#
-#         self.assertRaises(ValueError, wrapper.query, self.X, self.y)
-#
-#     def test_query_param_candidates(self):
-#         random = RandomSampling(self.random_state)
-#         X_cand = [1, 0, 2, 4]
-#         wrapper = SingleAnnotatorWrapper(
-#             random, random_state=self.random_state
-#         )
-#
-#         self.assertRaises(
-#             ValueError,
-#             wrapper.query,
-#             self.X,
-#             self.y,
-#             candidates=X_cand,
-#             annotators=self.A_cand,
-#             return_utilities=True,
-#         )
-#
-#         self.assertRaises(
-#             TypeError,
-#             wrapper.query,
-#             self.X,
-#             self.y,
-#             candidates=0,
-#             annotators=self.A_cand,
-#             return_utilities=True,
-#         )
-#
-#     def test_query_param_query_params_dict(self):
-#         uncertainty = UncertaintySampling(method="entropy")
-#         wrapper = SingleAnnotatorWrapper(
-#             uncertainty, random_state=self.random_state
-#         )
-#
-#         self.assertRaises(
-#             TypeError,
-#             wrapper.query,
-#             self.X,
-#             self.y,
-#             candidates=self.X_cand,
-#             annotators=self.A_cand,
-#             query_params_dict="string",
-#             return_utilities=True,
-#         )
-#
-#     def test_query_param_y(self):
-#         clf = SklearnClassifier(
-#             estimator=GaussianProcessClassifier(),
-#             random_state=self.random_state,
-#         )
-#         uncertainty = UncertaintySampling(method="entropy")
-#         wrapper = SingleAnnotatorWrapper(
-#             uncertainty, random_state=self.random_state
-#         )
-#
-#         y = np.array([[[1, 0], [0, 1], [1, 1], [0, 0]]])
-#
-#         self.assertRaises(
-#             ValueError,
-#             wrapper.query,
-#             self.X,
-#             y,
-#             candidates=self.X_cand,
-#             annotators=self.A_cand,
-#             query_params_dict={"clf": clf},
-#             return_utilities=True,
-#         )
-#
-#     def test_query_param_X(self):
-#         clf = SklearnClassifier(
-#             estimator=GaussianProcessClassifier(),
-#             random_state=self.random_state,
-#         )
-#         uncertainty = UncertaintySampling(method="entropy")
-#         wrapper = SingleAnnotatorWrapper(
-#             uncertainty, random_state=self.random_state
-#         )
-#
-#         X = np.array([[1, 0, 4], [0, 1, 3], [1, 4, 0], [0, 0, 2]])
-#
-#         self.assertRaises(
-#             ValueError,
-#             wrapper.query,
-#             X,
-#             self.y,
-#             candidates=self.X_cand,
-#             annotators=self.A_cand,
-#             query_params_dict={"clf": clf},
-#             return_utilities=True,
-#         )
-#
-#     def test_query_param_annotators(self):
-#         random = RandomSampling(self.random_state)
-#         wrapper = SingleAnnotatorWrapper(
-#             random, random_state=self.random_state
-#         )
-#         annotators = np.array([[[0, 1]]])
-#         self.assertRaises(
-#             ValueError,
-#             wrapper.query,
-#             self.X,
-#             self.y,
-#             candidates=self.X_cand,
-#             annotators=annotators,
-#             return_utilities=True,
-#         )
-#
-#     def test_query_param_batch_size(self):
-#         random = RandomSampling(self.random_state)
-#         wrapper = SingleAnnotatorWrapper(
-#             random, random_state=self.random_state
-#         )
-#         self.assertRaises(
-#             TypeError, wrapper.query, self.X, self.y, batch_size=None
-#         )
-#
-#     def test_query_param_return_utilities(self):
-#         random = RandomSampling(self.random_state)
-#         wrapper = SingleAnnotatorWrapper(
-#             random, random_state=self.random_state
-#         )
-#         self.assertRaises(
-#             TypeError,
-#             wrapper.query,
-#             self.X,
-#             self.y,
-#             candidates=self.X_cand,
-#             annotators=self.A_cand,
-#             return_utilities=None,
-#         )
-#
-#     def test_query_param_n_annotators_per_sample(self):
-#         random = RandomSampling(self.random_state)
-#         wrapper = SingleAnnotatorWrapper(
-#             random, random_state=self.random_state
-#         )
-#         self.assertRaises(
-#             TypeError,
-#             wrapper.query,
-#             self.X,
-#             self.y,
-#             candidates=self.X_cand,
-#             annotators=self.A_cand,
-#             n_annotators_per_sample=None,
-#         )
-#         n_annotators_per_sample = np.array([[0, 1], [0, 2]])
-#         self.assertRaises(
-#             ValueError,
-#             wrapper.query,
-#             self.X,
-#             self.y,
-#             candidates=self.X_cand,
-#             annotators=self.A_cand,
-#             n_annotators_per_sample=n_annotators_per_sample,
-#         )
-#
-#     def test_query_param_A_perf(self):
-#         random = RandomSampling(self.random_state)
-#         wrapper = SingleAnnotatorWrapper(
-#             random, random_state=self.random_state
-#         )
-#         self.assertRaises(
-#             TypeError,
-#             wrapper.query,
-#             self.X,
-#             self.y,
-#             candidates=self.X_cand,
-#             annotators=self.A_cand,
-#             A_perf=3,
-#         )
-#         self.assertRaises(
-#             ValueError,
-#             wrapper.query,
-#             self.X,
-#             self.y,
-#             candidates=self.X_cand,
-#             annotators=self.A_cand,
-#             A_perf=np.array(
-#                 [
-#                     [
-#                         0,
-#                     ],
-#                 ]
-#             ),
-#         )
-#
-#     def test_query_one_annotator_per_sample_batch_size_one(self):
-#         # test functionality with uncertainty sampling
-#         clf = SklearnClassifier(
-#             estimator=GaussianProcessClassifier(),
-#             random_state=self.random_state,
-#         )
-#
-#         uncertainty = UncertaintySampling(method="entropy")
-#
-#         def y_aggregate(y_t):
-#             w = np.repeat(
-#                 np.arange(y.shape[1]).reshape(1, -1), y.shape[0], axis=0
-#             )
-#             return majority_vote(y_t, w=w, random_state=0)
-#
-#         wrapper = SingleAnnotatorWrapper(
-#             uncertainty,
-#             y_aggregate=y_aggregate,
-#             random_state=self.random_state,
-#         )
-#
-#         X = np.array([[1, 2], [5, 8], [8, 4], [5, 4], [3, 4]])
-#         y = np.array([[1, 0, 1], [0, 1, 1], [1, 1, 1], [0, 0, 0], [0, 1, 0]])
-#
-#         query_params_dict = {"clf": clf}
-#         re_val = wrapper.query(
-#             X,
-#             y,
-#             candidates=self.X_cand,
-#             annotators=self.A_cand,
-#             return_utilities=True,
-#             query_params_dict=query_params_dict,
-#             batch_size=1,
-#         )
-#
-#         best_cand_indices, utilities = re_val
-#         self.assertEqual((1, 2), best_cand_indices.shape)
-#         self.assertEqual((1, 5, 3), utilities.shape)
-#         self.check_max(best_cand_indices, utilities)
-#         self.check_availability(best_cand_indices, self.A_cand)
-#
-#         # test functionality with random sampler, larger batch size,
-#         # return_utilities set to false
-#         random = RandomSampling(random_state=self.random_state)
-#
-#         y = np.array(
-#             [
-#                 [MISSING_LABEL, 0, 1],
-#                 [0, MISSING_LABEL, 1],
-#                 [MISSING_LABEL, 1, 1],
-#                 [0, 0, 0],
-#                 [0, 1, 0],
-#             ]
-#         )
-#
-#         wrapper = SingleAnnotatorWrapper(
-#             random, random_state=self.random_state
-#         )
-#         print(self.random_state)
-#         best_cand_indices = wrapper.query(X, y)
-#         print(best_cand_indices)
-#         self.assertEqual((1, 2), best_cand_indices.shape)
-#         A = is_unlabeled(y)
-#         self.check_availability(best_cand_indices, A)
-#
-#     def test_query_one_annotator_per_sample_batch_size_five(self):
-#         random = RandomSampling(self.random_state)
-#
-#         wrapper = SingleAnnotatorWrapper(
-#             random, random_state=self.random_state
-#         )
-#
-#         re_val = wrapper.query(
-#             self.X,
-#             self.y,
-#             candidates=self.X_cand,
-#             annotators=self.A_cand,
-#             batch_size=5,
-#             return_utilities=True,
-#         )
-#
-#         best_cand_indices, utilities = re_val
-#         self.assertEqual((5, 2), best_cand_indices.shape)
-#         self.assertEqual((5, 5, 3), utilities.shape)
-#         self.check_max(best_cand_indices, utilities)
-#         self.check_availability(best_cand_indices, self.A_cand)
-#
-#     def test_query_batch_size_too_large(self):
-#         random = RandomSampling(self.random_state)
-#
-#         wrapper = SingleAnnotatorWrapper(
-#             random, random_state=self.random_state
-#         )
-#
-#         re_val = wrapper.query(
-#             self.X, self.y, batch_size=4, return_utilities=True
-#         )
-#
-#         best_cand_indices, utilities = re_val
-#         self.assertEqual((4, 2), best_cand_indices.shape)
-#         self.assertEqual((4, 4, 3), utilities.shape)
-#         self.check_max(best_cand_indices, utilities)
-#
-#     def test_query_three_n_annotators_per_sample_batch_size_five(self):
-#         random = RandomSampling(self.random_state)
-#
-#         wrapper = SingleAnnotatorWrapper(
-#             random, random_state=self.random_state
-#         )
-#
-#         re_val = wrapper.query(
-#             self.X,
-#             self.y,
-#             candidates=self.X_cand,
-#             annotators=self.A_cand,
-#             batch_size=5,
-#             n_annotators_per_sample=3,
-#             return_utilities=True,
-#         )
-#
-#         best_cand_indices, utilities = re_val
-#         self.assertEqual((5, 2), best_cand_indices.shape)
-#         self.assertEqual((5, 5, 3), utilities.shape)
-#         self.check_max(best_cand_indices, utilities)
-#         self.check_availability(best_cand_indices, self.A_cand)
-#
-#     def test_query_three_n_annotators_per_sample_batch_size_five_mismatch(
-#         self,
-#     ):
-#         random = RandomSampling(self.random_state)
-#
-#         X_cand = np.array([[7, 1], [9, 1]])
-#
-#         A_cand = np.array([[True, True, True], [True, False, True]])
-#
-#         wrapper = SingleAnnotatorWrapper(
-#             random, random_state=self.random_state
-#         )
-#
-#         re_val = wrapper.query(
-#             self.X,
-#             self.y,
-#             candidates=X_cand,
-#             annotators=A_cand,
-#             batch_size=5,
-#             n_annotators_per_sample=3,
-#             return_utilities=True,
-#         )
-#
-#         best_cand_indices, utilities = re_val
-#         self.assertEqual((5, 2), best_cand_indices.shape)
-#         self.assertEqual((5, 2, 3), utilities.shape)
-#         self.check_max(best_cand_indices, utilities)
-#         self.check_availability(best_cand_indices, A_cand)
-#
-#     def test_query_varying_n_annotators_per_sample_batch_size_five(self):
-#         random = RandomSampling(self.random_state)
-#
-#         wrapper = SingleAnnotatorWrapper(
-#             random, random_state=self.random_state
-#         )
-#
-#         pref = np.array([3, 2])
-#
-#         re_val = wrapper.query(
-#             self.X,
-#             self.y,
-#             candidates=self.X_cand,
-#             batch_size=5,
-#             n_annotators_per_sample=pref,
-#             return_utilities=True,
-#         )
-#
-#         best_cand_indices, utilities = re_val
-#         self.assertEqual((5, 2), best_cand_indices.shape)
-#         self.assertEqual(best_cand_indices[0, 0], best_cand_indices[1, 0])
-#         self.assertEqual(best_cand_indices[1, 0], best_cand_indices[2, 0])
-#         self.assertEqual(best_cand_indices[3, 0], best_cand_indices[4, 0])
-#         self.assertEqual((5, 5, 3), utilities.shape)
-#         self.check_max(best_cand_indices, utilities)
-#
-#     def test_query_per_sample_too_large(self):
-#         random = RandomSampling(self.random_state)
-#         wrapper = SingleAnnotatorWrapper(
-#             random, random_state=self.random_state
-#         )
-#
-#         pref = np.array([3, 2, 1, 1, 1, 1])
-#
-#         re_val = wrapper.query(
-#             self.X,
-#             self.y,
-#             candidates=self.X_cand,
-#             batch_size=1,
-#             n_annotators_per_sample=pref,
-#             return_utilities=True,
-#         )
-#
-#         best_cand_indices, utilities = re_val
-#         self.assertEqual((1, 2), best_cand_indices.shape)
-#         self.assertEqual((1, 5, 3), utilities.shape)
-#         self.check_max(best_cand_indices, utilities)
-#
-#     def test_query_unavailable_annotators(self):
-#         random = RandomSampling(random_state=self.random_state)
-#
-#         X_cand = np.array([[7, 1], [9, 1], [3, 5], [2, 7]])
-#
-#         A_cand = np.array(
-#             [
-#                 [False, False, False],
-#                 [True, True, True],
-#                 [False, False, False],
-#                 [True, False, True],
-#             ]
-#         )
-#
-#         wrapper = SingleAnnotatorWrapper(
-#             random, random_state=self.random_state
-#         )
-#
-#         re_val = wrapper.query(
-#             self.X,
-#             self.y,
-#             candidates=X_cand,
-#             annotators=A_cand,
-#             batch_size=5,
-#             return_utilities=True,
-#         )
-#
-#         best_cand_indices, utilities = re_val
-#         self.assertEqual((5, 2), best_cand_indices.shape)
-#         self.assertEqual((5, 4, 3), utilities.shape)
-#         self.check_max(best_cand_indices, utilities)
-#         self.check_availability(best_cand_indices, A_cand)
-#
-#     def test_query_custom_annotator_special_preference(self):
-#         random = RandomSampling(self.random_state)
-#
-#         wrapper = SingleAnnotatorWrapper(
-#             random, random_state=self.random_state
-#         )
-#
-#         X_cand = np.array([[7, 1], [9, 1]])
-#
-#         A_perf = np.array([[1, 2, 3], [3, 2, 1]])
-#
-#         re_val = wrapper.query(
-#             self.X,
-#             self.y,
-#             candidates=X_cand,
-#             batch_size=6,
-#             n_annotators_per_sample=3,
-#             A_perf=A_perf,
-#             return_utilities=True,
-#         )
-#
-#         best_cand_indices, utilities = re_val
-#         # assert the utilities fit A_perf
-#         self.assertFalse(np.any(utilities[:, 0, 2] < utilities[:, 0, 1]))
-#         self.assertFalse(np.any(utilities[:, 0, 1] < utilities[:, 0, 0]))
-#
-#         self.assertFalse(np.any(utilities[:, 1, 0] < utilities[:, 1, 1]))
-#         self.assertFalse(np.any(utilities[:, 1, 1] < utilities[:, 1, 2]))
-#
-#         self.check_max(best_cand_indices, utilities)
-#
-#     def test_query_custom_annotator_general_equal_preference(self):
-#         random = RandomSampling(self.random_state)
-#
-#         wrapper = SingleAnnotatorWrapper(
-#             random, random_state=self.random_state
-#         )
-#
-#         X_cand = np.array([[7, 1], [9, 1]])
-#         A_perf = np.array([1, 1, 1])
-#
-#         re_val = wrapper.query(
-#             self.X,
-#             self.y,
-#             candidates=X_cand,
-#             batch_size=6,
-#             n_annotators_per_sample=3,
-#             A_perf=A_perf,
-#             return_utilities=True,
-#         )
-#
-#         best_cand_indices, utilities = re_val
-#         # assert the utilities fit A_perf
-#         self.assertTrue(
-#             np.all(
-#                 (utilities[:, :, 2] == utilities[:, :, 1])
-#                 | np.isnan(utilities[:, :, 2])
-#                 | np.isnan(utilities[:, :, 1])
-#             )
-#         )
-#         self.assertTrue(
-#             np.all(
-#                 (utilities[:, :, 1] == utilities[:, :, 0])
-#                 | np.isnan(utilities[:, :, 1])
-#                 | np.isnan(utilities[:, :, 0])
-#             )
-#         )
-#
-#     def test_query_indexed_annotator_sample_candidates(self):
-#         random = RandomSampling(self.random_state)
-#         wrapper = SingleAnnotatorWrapper(
-#             random, random_state=self.random_state
-#         )
-#
-#         candidates = np.array([[7, 1], [9, 1]])
-#         annotators = np.array([0, 1])
-#         A_cand = np.full((2, 3), False)
-#         A_cand[:, annotators] = True
-#
-#         re_val = wrapper.query(
-#             self.X,
-#             self.y,
-#             candidates=candidates,
-#             batch_size=6,
-#             n_annotators_per_sample=3,
-#             annotators=annotators,
-#             return_utilities=True,
-#         )
-#
-#         best_cand_indices, utilities = re_val
-#         self.check_availability(best_cand_indices, A_cand)
-#         self.assertEqual((4, 2), best_cand_indices.shape)
-#         self.assertEqual((4, 2, 3), utilities.shape)
-#         self.check_max(best_cand_indices, utilities)
-#
-#     def check_availability(self, best_cand_indices, A_cand):
-#         best_value_indices = best_cand_indices[:, 0]
-#         best_annotator_indices = best_cand_indices[:, 1]
-#
-#         self.assertEqual(
-#             best_value_indices.shape[0], best_annotator_indices.shape[0]
-#         )
-#
-#         for i in range(best_value_indices.shape[0]):
-#             self.assertTrue(
-#                 A_cand[best_value_indices[i], best_annotator_indices[i]]
-#             )
-#
-#     def check_max(self, best_cand_indices, utilities):
-#         return  # TODO
-#         for i in range(best_cand_indices.shape[0]):
-#             a = np.nanargmax(utilities[i])
-#             b = (
-#                 best_cand_indices[i, 0] * utilities.shape[2]
-#                 + best_cand_indices[i, 1]
-#             )
-#             self.assertEqual(a, b)
-=======
 
 class TestSingleAnnotatorWrapper(unittest.TestCase):
     def setUp(self):
@@ -1345,5 +718,4 @@
                 best_cand_indices[i, 0] * utilities.shape[2]
                 + best_cand_indices[i, 1]
             )
-            self.assertEqual(a, b)
->>>>>>> 921f5952
+            self.assertEqual(a, b)