"""
Module implementing various Core-set Selection strategies.

Core-set selection problem aims to find a small subset given a large labeled
dataset such that a model learned over the small subset is competitive over the
whole dataset.
"""

import numpy as np

from ..base import SingleAnnotatorPoolQueryStrategy
from ..utils import (
    MISSING_LABEL,
    labeled_indices,
    unlabeled_indices,
    rand_argmax,
)
from sklearn.utils.validation import (
    check_array,
    check_consistent_length,
    check_random_state,
    column_or_1d,
)
from sklearn.metrics import pairwise_distances


class CoreSet(SingleAnnotatorPoolQueryStrategy):
    """Core Set Selection

<<<<<<< HEAD
    This class implements various core-set based query strategies, i.e., the
    standard greedy algorithm for k-center problem [1], the robust k-center
    algorithm [1].
=======
    This class implement various core-set based query strategies, i.e., the
    standard greedy algorithm for k-center problem [1].
>>>>>>> b39cdc85

    Parameters
    ----------
    missing_label: scalar or string or np.nan or None, default=np.nan
        Value to represent a missing label
    random_state: int or np.random.RandomState
        The random state to use

    References
    ----------
    [1] O. Sener und S. Savarese, „Active Learning for Convolutional Neural
    Networks: A Core-Set Approach“, ICLR, 2018.
    """

    def __init__(self, missing_label=MISSING_LABEL, random_state=None):
        super().__init__(
            missing_label=missing_label, random_state=random_state
        )

    def query(
        self,
        X,
        y,
        candidates=None,
        batch_size=1,
        return_utilities=False,
    ):
        """Query the next samples to be labeled

        Parameters
        ----------
        X: array-like of shape (n_samples, n_features)
           Training data set, usually complete, i.e. including the labeled and
           unlabeled samples
        y: array-like of shape (n_samples, )
           Labels of the training data set (possibly including unlabeled ones
           indicated by self.missing_label)
        candidates: None or array-like of shape (n_candidates), dtype = int or
           array-like of shape (n_candidates, n_features),
           optional (default=None)
           If candidates is None, the unlabeled samples from (X,y) are considered
           as candidates
           If candidates is of shape (n_candidates) and of type int,
           candidates is considered as a list of the indices of the samples in (X,y).
           If candidates is of shape (n_candidates, n_features), the candidates are
           directly given in the input candidates (not necessarily contained in X)
        batch_size: int, optional(default=1)
           The number of samples to be selects in one AL cycle.
        return_utilities: bool, optional(default=False)
           If True, also return the utilities based on the query strategy

        Returns
        ----------
        query_indices: numpy.ndarry of shape (batch_size)
           The query_indices indicate for which candidate sample a label is
           to queried, e.g., `query_indices[0]` indicates the first selected
           sample.
           If candidates in None or of shape (n_candidates), the indexing
           refers to samples in X.
           If candidates is of shape (n_candidates, n_features), the indexing
           refers to samples in candidates.
        utilities: numpy.ndarray of shape (batch_size, n_samples) or
           numpy.ndarray of shape (batch_size, n_candidates)
           The utilities of samples for selecting each sample of the batch.
           Here, utilities means the distance between each data point and its nearest center.
           If candidates is None or of shape (n_candidates), the indexing
           refers to samples in X.
           If candidates is of shape (n_candidates, n_features), the indexing
           refers to samples in candidates.
        """

        X, y, candidates, batch_size, return_utilities = self._validate_data(
            X, y, candidates, batch_size, return_utilities, reset=True
        )

        X_cand, mapping = self._transform_candidates(candidates, X, y)

        if mapping is not None:
            query_indices, utilities = k_greedy_center(
                X,
                y,
                batch_size,
                self.random_state_,
                self.missing_label_,
                mapping,
            )
        else:
            selected_samples = labeled_indices(
                y=y, missing_label=self.missing_label_
            )
            X_with_cand = np.concatenate((X_cand, X[selected_samples]), axis=0)
            n_new_cand = X_cand.shape[0]
            y_cand = np.full(shape=n_new_cand, fill_value=self.missing_label)
            y_with_cand = np.concatenate(
                (y_cand, y[selected_samples]), axis=None
            )
            mapping = np.arange(n_new_cand)
            query_indices, utilities = k_greedy_center(
                X_with_cand,
                y_with_cand,
                batch_size,
                self.random_state_,
                self.missing_label_,
                mapping,
                n_new_cand,
            )

        if return_utilities:
            return query_indices, utilities
        else:
            return query_indices


def k_greedy_center(
    X,
    y,
    batch_size=1,
    random_state=None,
    missing_label=MISSING_LABEL,
    mapping=None,
    n_new_cand=None,
):
    """
    An active learning method that greedily forms a batch to minimize
    the maximum distance to a cluster center among all unlabeled
    datapoints.

    Parameters:
    ----------
    X: array-like of shape (n_samples, n_features)
       Training data set, usually complete, i.e. including the labeled and
       unlabeled samples
    y: np.ndarray of shape (n_selected_samples, )
       index of datapoints already selects
    batch_size: int, optional (default=1)
       The number of samples to be selected in one AL cycle.
    random_state: int | np.random.RandomState, optional (default=None)
       Random state for candidate selection.
    missing_label: scalar or string or np.nan or None, optional (default=np.nan)
       Value to represent a missing label
    mapping: np.ndarray of shape (n_candidates, ), optional (default=None)
       Index array that maps `candidates` to `X`.
       (`candidates = X[mapping]`)
    n_new_cand: int or None, optional (default=None)
       The number of new candidates that are additionally added to X.
       Only used for the case, that in the query function with the
       shape of candidates is (n_candidates, n_feature)

    Return:
    ----------
    query_indices: numpy.ndarry of shape (batch_size, )
        The query_indices indicate for which candidate sample a label is
        to queried from the candidates.
        If candidates in None or of shape (n_candidates), the indexing
        refers to samples in X.
        If candidates is of shape (n_candidates, n_features), the indexing
        refers to samples in candidates.
    utilities: numpy.ndarray of shape (batch_size, n_samples) or
        numpy.ndarry of shape (batch_size, n_new_cand)
        The distance between each data point and its nearest center that used
        for selecting the next sample.
        If candidates is None or of shape (n_candidates), the indexing
        refers to samples in X.
        If candidates is of shape (n_candidates, n_features), the indexing
        refers to samples in candidates.
    """

    # valid the input shape whether is valid or not.
    X = check_array(X, allow_nd=True)
    y = check_array(
        y, ensure_2d=False, force_all_finite="allow-nan", dtype=None
    )
    y = column_or_1d(y, warn=True)
    check_consistent_length(X, y)

    selected_samples = labeled_indices(y, missing_label=missing_label)

    random_state_ = check_random_state(random_state)

    if mapping is None:
        mapping = unlabeled_indices(y, missing_label=missing_label)
    else:
        mapping = column_or_1d(mapping, dtype=int, warn=True)

    if not isinstance(batch_size, int):
        raise TypeError("batch_size must be a integer")

    # initialize the utilities matrix with
    if n_new_cand is None:
        utilities = np.empty(shape=(batch_size, X.shape[0]))
    elif isinstance(n_new_cand, int):
        if n_new_cand == len(mapping):
            utilities = np.empty(shape=(batch_size, n_new_cand))
        else:
            raise ValueError(
                "n_new_cand must equal to the length of mapping array"
            )
    else:
        raise TypeError("Only n_new_cand with type int is supported.")

    query_indices = np.zeros(batch_size, dtype=int)

    for i in range(batch_size):
        if i == 0:
            update_dist = _update_distances(X, selected_samples, mapping)
        else:
            latest_dist = utilities[i - 1]
            update_dist = _update_distances(X, [idx], mapping, latest_dist)

        if n_new_cand is None:
            utilities[i] = update_dist
        else:
            utilities[i] = update_dist[mapping]

        # select index
        idx = rand_argmax(utilities[i], random_state=random_state_)[0]

        query_indices[i] = idx

    return query_indices, utilities


def _update_distances(X, cluster_centers, mapping, latest_distance=None):
    """
    Update min distances by given cluster centers.

    Parameters:
    ----------
    X: array-like of shape (n_samples, n_features)
        Training data set, usually complete, i.e. including the labeled and
        unlabeled samples
    cluster_centers: array-like of shape (n_cluster_centers)
        indices of cluster centers
    mapping: np.ndarray of shape (n_candidates, ) default None
        Index array that maps `candidates` to `X`.
        (`candidates = X[mapping]`)
    latest_distance: array-like of shape (n_samples) default None
        The distance between each data point and its nearest center
        Using to facilitate the computation the later distances for the
        coming selected sample

    Return:
    ---------
    result-dist: numpy.ndarray of shape (1, n_samples)
        If there aren't any cluster centers existing, the default distance
        will be 0.
        If there are some cluster center exist, the return will be the
        distance between each data point and its nearest center after
        each selected sample of the batch. In the case of cluster center the
        value will be 'np.nan'.
        For the case, that indices aren't in 'mapping', the corresponding value in
        'result-dist' will be also 'np.nan'.
    """
    dist = np.zeros(shape=X.shape[0])

    if len(cluster_centers) > 0:
        cluster_center_feature = X[cluster_centers]
        dist_matrix = pairwise_distances(X, cluster_center_feature)
        dist = np.min(dist_matrix, axis=1)

    if latest_distance is not None:
        l_distance = np.zeros(shape=X.shape[0])
        l_distance[mapping] = latest_distance[mapping]
        dist = np.minimum(l_distance, dist)

    result_dist = np.full(X.shape[0], np.nan)
    result_dist[mapping] = dist[mapping]
    result_dist[cluster_centers] = np.nan

    return result_dist<|MERGE_RESOLUTION|>--- conflicted
+++ resolved
@@ -27,14 +27,8 @@
 class CoreSet(SingleAnnotatorPoolQueryStrategy):
     """Core Set Selection
 
-<<<<<<< HEAD
-    This class implements various core-set based query strategies, i.e., the
-    standard greedy algorithm for k-center problem [1], the robust k-center
-    algorithm [1].
-=======
     This class implement various core-set based query strategies, i.e., the
     standard greedy algorithm for k-center problem [1].
->>>>>>> b39cdc85
 
     Parameters
     ----------
