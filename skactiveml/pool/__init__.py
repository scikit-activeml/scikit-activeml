"""
The :mod:`skactiveml.pool` package implements query strategies for
pool-based active learning.
"""

from . import multiannotator
from . import utils
from ._bald import GreedyBALD, BatchBALD, batch_bald
from ._cost_embedding_al import CostEmbeddingAL
from ._discriminative_al import DiscriminativeAL
from ._epistemic_uncertainty_sampling import EpistemicUncertaintySampling
from ._expected_error_reduction import MonteCarloEER, ValueOfInformationEER
from ._expected_model_change_maximization import (
    ExpectedModelChangeMaximization,
)
from ._expected_model_output_change import ExpectedModelOutputChange
from ._expected_model_variance import ExpectedModelVarianceReduction
from ._four_ds import FourDs
from ._greedy_sampling import GreedySamplingX, GreedySamplingTarget
from ._information_gain_maximization import KLDivergenceMaximization
from ._probabilistic_al import ProbabilisticAL, cost_reduction
from ._query_by_committee import (
    QueryByCommittee,
    average_kl_divergence,
    vote_entropy,
)
from ._quire import Quire
from ._random_sampling import RandomSampling
from ._uncertainty_sampling import (
    UncertaintySampling,
    uncertainty_scores,
    expected_average_precision,
)
from ._wrapper import SubSamplingWrapper, ParallelUtilityEstimationWrapper
from ._core_set import CoreSet, k_greedy_center
from ._typi_clust import TypiClust
from ._badge import Badge
from ._wrapper import SubSamplingWrapper

__all__ = [
    "multiannotator",
    "utils",
    "RandomSampling",
    "ProbabilisticAL",
    "cost_reduction",
    "UncertaintySampling",
    "uncertainty_scores",
    "expected_average_precision",
    "EpistemicUncertaintySampling",
    "MonteCarloEER",
    "ValueOfInformationEER",
    "QueryByCommittee",
    "Quire",
    "average_kl_divergence",
    "vote_entropy",
    "FourDs",
    "CostEmbeddingAL",
    "ExpectedModelChangeMaximization",
    "ExpectedModelOutputChange",
    "ExpectedModelVarianceReduction",
    "KLDivergenceMaximization",
    "GreedySamplingX",
    "GreedySamplingTarget",
    "DiscriminativeAL",
    "BatchBALD",
    "batch_bald",
    "CoreSet",
    "k_greedy_center",
    "TypiClust",
    "Badge",
    "GreedyBALD",
    "SubSamplingWrapper",
<<<<<<< HEAD
    "ParallelUtilityEstimationWrapper",
=======
>>>>>>> 6341bcdf
]<|MERGE_RESOLUTION|>--- conflicted
+++ resolved
@@ -31,11 +31,10 @@
     uncertainty_scores,
     expected_average_precision,
 )
-from ._wrapper import SubSamplingWrapper, ParallelUtilityEstimationWrapper
 from ._core_set import CoreSet, k_greedy_center
 from ._typi_clust import TypiClust
 from ._badge import Badge
-from ._wrapper import SubSamplingWrapper
+from ._wrapper import SubSamplingWrapper, ParallelUtilityEstimationWrapper
 
 __all__ = [
     "multiannotator",
@@ -70,8 +69,5 @@
     "Badge",
     "GreedyBALD",
     "SubSamplingWrapper",
-<<<<<<< HEAD
     "ParallelUtilityEstimationWrapper",
-=======
->>>>>>> 6341bcdf
 ]