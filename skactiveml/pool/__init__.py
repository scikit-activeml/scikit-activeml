"""
The :mod:`skactiveml.pool` module implements query strategies for pool-based
active learning.
"""

from ._probal import McPAL
from ._random import RandomSampler
from ._uncertainty import UncertaintySampling, expected_average_precision
from ._epistemic_uncertainty import EpistemicUncertainty
from ._qbc import QBC, average_kl_divergence, vote_entropy
from ._expected_error import ExpectedErrorReduction
from ._four_ds import FourDS
from ._alce import ALCE

__all__ = ['RandomSampler', 'McPAL', 'UncertaintySampling',
<<<<<<< HEAD
           'EpistemicUncertainty', 'ExpectedErrorReduction', 'QBC', 'FourDS']
=======
           'ExpectedErrorReduction', 'QBC', 'FourDS', 'ALCE']
>>>>>>> 1d755044
<|MERGE_RESOLUTION|>--- conflicted
+++ resolved
@@ -13,8 +13,5 @@
 from ._alce import ALCE
 
 __all__ = ['RandomSampler', 'McPAL', 'UncertaintySampling',
-<<<<<<< HEAD
-           'EpistemicUncertainty', 'ExpectedErrorReduction', 'QBC', 'FourDS']
-=======
-           'ExpectedErrorReduction', 'QBC', 'FourDS', 'ALCE']
->>>>>>> 1d755044
+           'EpistemicUncertainty', 'ExpectedErrorReduction', 'QBC', 'FourDS',
+           'ALCE']