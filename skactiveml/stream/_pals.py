--- conflicted
+++ resolved
@@ -197,19 +197,6 @@
         )
         return self
 
-<<<<<<< HEAD
-    def get_default_budget_manager(self, budget=None):
-        """Provide the budget manager that will be used as default.
-
-        Returns
-        -------
-        budget_manager : BudgetManager
-            The BudgetManager that should be used by default.
-        """
-        return BIQF(budget=budget)
-
-=======
->>>>>>> 404e67a6
     def _validate_data(
         self,
         X_cand,
