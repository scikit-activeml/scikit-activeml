--- conflicted
+++ resolved
@@ -18,25 +18,10 @@
         The budget which models the budgeting constraint used in
         the stream-based active learning setting.
 
-<<<<<<< HEAD
-    budget_manager : BudgetManager, default=None
-        The BudgetManager which models the budgeting constraint used in
-        the stream-based active learning setting. if set to None,
-        FixedUncertaintyBudget will be used by default. The budget_manager will
-        be initialized based on the following conditions:
-            If only a budget is given the default budget_manager is initialized
-            with the given budget.
-            If only a budget_manager is given use the budget_manager.
-            If both are not given the default budget_manager with the
-            default budget.
-            If both are given and the budget differs from budget_manager.budget
-            a warning is thrown.
-=======
     allow_exceeding_budget : bool, default=True
         If True, the query strategy is allowed to exceed it's budget as long as
         the average number of queries will be within the budget. If False,
         queries are not allowed if the budget is exhausted.
->>>>>>> 404e67a6
 
     random_state : int, RandomState instance, default=None
         Controls the randomness of the estimator.
@@ -213,22 +198,6 @@
     budget : float, default=None
         The budget which models the budgeting constraint used in
         the stream-based active learning setting.
-<<<<<<< HEAD
-
-    budget_manager : BudgetManager, default=None
-        The BudgetManager which models the budgeting constraint used in
-        the stream-based active learning setting. if set to None,
-        FixedUncertaintyBudget will be used by default. The budget_manager will
-        be initialized based on the following conditions:
-            If only a budget is given the default budget_manager is initialized
-            with the given budget.
-            If only a budget_manager is given use the budget_manager.
-            If both are not given the default budget_manager with the
-            default budget.
-            If both are given and the budget differs from budget_manager.budget
-            a warning is thrown.
-=======
->>>>>>> 404e67a6
 
     random_state : int, RandomState instance, default=None
         Controls the randomness of the estimator.
@@ -292,17 +261,10 @@
             if queried[i]:
                 utilities[i] = 1
             tmp_queried_instances += queried[i]
-<<<<<<< HEAD
 
         # get the indices instances that should be queried
         queried_indices = np.where(queried)[0]
 
-=======
-
-        # get the indices instances that should be queried
-        queried_indices = np.where(queried)[0]
-
->>>>>>> 404e67a6
         # queried_indices = self.budget_manager_.query_by_utility(utilities)
 
         if return_utilities:
