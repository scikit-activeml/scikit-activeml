--- conflicted
+++ resolved
@@ -24,15 +24,9 @@
 
 class UncertaintyZliobaite(SingleAnnotStreamBasedQueryStrategy):
     """The UncertaintyZliobaite (Utility calculation in [1]) query strategy
-<<<<<<< HEAD
-    samples instances based on the classifiers uncertainty assessed based on the
-    classifier's predictions. The instance is queried when the probability of
-    the most likely class exceeds a threshold calculated based on the budget
-=======
     samples instances based on the classifiers uncertainty assessed based on
     the classifier's predictions. The instance is queried when the probability
     of the most likely class exceeds a threshold calculated based on the budget
->>>>>>> 404e67a6
     and the number of classes. It is used as the base class for uncertainty
     strategies provided by Zliobaite in [1].
 
@@ -167,8 +161,6 @@
         self : UncertaintyZliobaite
             The UncertaintyZliobaite returns itself, after it is updated.
         """
-<<<<<<< HEAD
-=======
         # check if a budget_manager is set
         if not hasattr(self, "budget_manager_"):
             check_type(
@@ -183,16 +175,12 @@
                 self._get_default_budget_manager()
             )
 
->>>>>>> 404e67a6
         budget_manager_param_dict = (
             {}
             if budget_manager_param_dict is None
             else budget_manager_param_dict
         )
-<<<<<<< HEAD
-=======
-
->>>>>>> 404e67a6
+
         call_func(
             self.budget_manager_.update,
             X_cand=X_cand,
@@ -266,11 +254,6 @@
             X=X, y=y, sample_weight=sample_weight
         )
         clf = self._validate_clf(clf, X, y, sample_weight, fit_clf)
-<<<<<<< HEAD
-
-        return X_cand, clf, X, y, sample_weight, fit_clf, return_utilities
-
-=======
 
         # check if a budget_manager is set
         if not hasattr(self, "budget_manager_"):
@@ -288,7 +271,6 @@
 
         return X_cand, clf, X, y, sample_weight, fit_clf, return_utilities
 
->>>>>>> 404e67a6
     def _validate_clf(self, clf, X, y, sample_weight, fit_clf):
         """Validate if clf is a valid SkactivemlClassifier. If clf is
         untrained, clf is trained using X, y and sample_weight.
@@ -316,7 +298,37 @@
         if fit_clf:
             clf = clone(clf).fit(X, y, sample_weight)
         return clf
-<<<<<<< HEAD
+
+    def _validate_X_y_sample_weight(self, X, y, sample_weight):
+        """Validate if X, y and sample_weight are numeric and of equal length.
+
+        Parameters
+        ----------
+        X : array-like of shape (n_samples, n_features)
+            Input samples used to fit the classifier.
+
+        y : array-like of shape (n_samples)
+            Labels of the input samples 'X'. There may be missing labels.
+
+        sample_weight : array-like of shape (n_samples,) (default=None)
+            Sample weights for X, used to fit the clf.
+
+        Returns
+        -------
+        X : array-like of shape (n_samples, n_features)
+            Checked Input samples.
+        y : array-like of shape (n_samples)
+            Checked Labels of the input samples 'X'. Converts y to a numpy
+            array
+        """
+        if sample_weight is not None:
+            sample_weight = np.array(sample_weight)
+            check_consistent_length(sample_weight, y)
+        if X is not None and y is not None:
+            X = check_array(X)
+            y = np.array(y)
+            check_consistent_length(X, y)
+        return X, y, sample_weight
 
 
 class FixedUncertainty(UncertaintyZliobaite):
@@ -356,135 +368,15 @@
 
     """
 
-    def __init__(
-        self, budget_manager=None, budget=None, random_state=None,
-    ):
-        super().__init__(
-            budget=budget,
-            random_state=random_state,
-            budget_manager=budget_manager,
-        )
-
-    def update(self, X_cand, queried_indices, budget_manager_param_dict=None):
-        """Updates the budget manager and the count for seen and queried
-        instances
-
-        Parameters
-        ----------
-        X_cand : {array-like, sparse matrix} of shape (n_samples, n_features)
-            The instances which could be queried. Sparse matrices are accepted
-            only if they are supported by the base query strategy.
-
-        queried_indices : array-like of shape (n_samples,)
-            Indicates which instances from X_cand have been queried.
-
-        budget_manager_param_dict : kwargs
-            Optional kwargs for budget_manager.
-
-        Returns
-        -------
-        self : FixedUncertainty
-            The FixedUncertainty returns itself, after it is updated.
-        """
-
-        # check if a budget_manager is set
-        if not hasattr(self, "budget_manager_"):
-            check_type(
-                self.budget_manager,
-                "budget_manager_",
-                BudgetManager,
-                type(None),
-            )
-            self.budget_manager_ = check_budget_manager(
-                self.budget, self.budget_manager, FixedUncertaintyBudget
-            )
-        super().update(X_cand, queried_indices, budget_manager_param_dict)
-        return self
-
-    def _validate_data(
-        self,
-        X_cand,
-        clf,
-        X,
-        y,
-        sample_weight,
-        fit_clf,
-        return_utilities,
-        reset=True,
-        **check_X_cand_params
-    ):
-        """Validate input data and set or check the `n_features_in_` attribute.
-
-        Parameters
-        ----------
-        X_cand: array-like of shape (n_candidates, n_features)
-            The instances which may be queried. Sparse matrices are accepted
-            only if they are supported by the base query strategy.
-        clf : SkactivemlClassifier
-            Model implementing the methods `fit` and `predict_freq`.
-        X : array-like of shape (n_samples, n_features)
-            Input samples used to fit the classifier.
-        y : array-like of shape (n_samples)
-            Labels of the input samples 'X'. There may be missing labels.
-        sample_weight : array-like of shape (n_samples,) (default=None)
-            Sample weights for X, used to fit the clf.
-        return_utilities : bool,
-            If true, also return the utilities based on the query strategy.
-        reset : bool, default=True
-            Whether to reset the `n_features_in_` attribute.
-            If False, the input will be checked for consistency with data
-            provided when reset was last True.
-        **check_X_cand_params : kwargs
-            Parameters passed to :func:`sklearn.utils.check_array`.
-
-        Returns
-        -------
-        X_cand: np.ndarray, shape (n_candidates, n_features)
-            Checked candidate samples
-        clf : SkactivemlClassifier
-            Checked model implementing the methods `fit` and `predict_freq`.
-        X: np.ndarray, shape (n_samples, n_features)
-            Checked training samples
-        y: np.ndarray, shape (n_candidates)
-            Checked training labels
-        sampling_weight: np.ndarray, shape (n_candidates)
-            Checked training sample weight
-        X_cand: np.ndarray, shape (n_candidates, n_features)
-            Checked candidate samples
-        return_utilities : bool,
-            Checked boolean value of `return_utilities`.
-        """
-        (
-            X_cand,
-            clf,
-            X,
-            y,
-            sample_weight,
-            fit_clf,
-            return_utilities,
-        ) = super()._validate_data(
-            X_cand,
-            clf,
-            X,
-            y,
-            sample_weight,
-            fit_clf,
-            return_utilities,
-            reset,
-            **check_X_cand_params
-        )
-        if not hasattr(self, "budget_manager_"):
-            check_type(
-                self.budget_manager,
-                "budget_manager_",
-                BudgetManager,
-                type(None),
-            )
-            self.budget_manager_ = check_budget_manager(
-                self.budget, self.budget_manager, FixedUncertaintyBudget
-            )
-
-        return X_cand, clf, X, y, sample_weight, fit_clf, return_utilities
+    def _get_default_budget_manager(self):
+        """Provide the budget manager that will be used as default.
+
+        Returns
+        -------
+        budget_manager : BudgetManager
+            The BudgetManager that should be used by default.
+        """
+        return FixedUncertaintyBudget
 
 
 class VariableUncertainty(UncertaintyZliobaite):
@@ -525,52 +417,25 @@
 
     """
 
-    def __init__(
-        self, budget_manager=None, budget=None, random_state=None,
-    ):
-        super().__init__(budget=budget, random_state=random_state)
-        self.budget_manager = budget_manager
-=======
-
-    def _validate_X_y_sample_weight(self, X, y, sample_weight):
-        """Validate if X, y and sample_weight are numeric and of equal length.
-
-        Parameters
-        ----------
-        X : array-like of shape (n_samples, n_features)
-            Input samples used to fit the classifier.
-
-        y : array-like of shape (n_samples)
-            Labels of the input samples 'X'. There may be missing labels.
-
-        sample_weight : array-like of shape (n_samples,) (default=None)
-            Sample weights for X, used to fit the clf.
-
-        Returns
-        -------
-        X : array-like of shape (n_samples, n_features)
-            Checked Input samples.
-        y : array-like of shape (n_samples)
-            Checked Labels of the input samples 'X'. Converts y to a numpy
-            array
-        """
-        if sample_weight is not None:
-            sample_weight = np.array(sample_weight)
-            check_consistent_length(sample_weight, y)
-        if X is not None and y is not None:
-            X = check_array(X)
-            y = np.array(y)
-            check_consistent_length(X, y)
-        return X, y, sample_weight
-
-
-class FixedUncertainty(UncertaintyZliobaite):
-    """The FixedUncertainty (Fixed-Uncertainty in [1]) query strategy samples
-    instances based on the classifiers uncertainty assessed based on the
-    classifier's predictions. The instance is queried when the probability of
-    the most likely class exceeds a threshold calculated based on the budget
-    and the number of classes.
->>>>>>> 404e67a6
+    def _get_default_budget_manager(self):
+        """Provide the budget manager that will be used as default.
+
+        Returns
+        -------
+        budget_manager : BudgetManager
+            The BudgetManager that should be used by default.
+        """
+        return VariableUncertaintyBudget
+
+
+class RandomVariableUncertainty(UncertaintyZliobaite):
+    """The RandomVariableUncertainty (Ran-Var-Uncertainty in [1]) query strategy
+    samples instances based on the classifier's uncertainty assessed based on
+    the classifier's predictions. The instance is queried when the probability
+    of the most likely class exceeds a time-dependent threshold calculated based
+    on the budget, the number of classes and the number of observed and
+    acquired samples. To better adapt at change detection the threshold is
+    multiplied by a random number generatot with N(1,delta).
 
     Parameters
     ----------
@@ -600,122 +465,6 @@
         Geoffrey. (2014). Active Learning With Drifting Streaming Data. Neural
         Networks and Learning Systems, IEEE Transactions on. 25. 27-39.
 
-<<<<<<< HEAD
-        Returns
-        -------
-        self : VariableUncertainty
-            The VariableUncertainty returns itself, after it is updated.
-        """
-
-        # check if a budget_manager is set
-        if not hasattr(self, "budget_manager_"):
-            check_type(
-                self.budget_manager,
-                "budget_manager_",
-                BudgetManager,
-                type(None),
-            )
-            self.budget_manager_ = check_budget_manager(
-                self.budget, self.budget_manager, VariableUncertaintyBudget
-            )
-        super().update(X_cand, queried_indices, budget_manager_param_dict)
-        return self
-
-    def _validate_data(
-        self,
-        X_cand,
-        clf,
-        X,
-        y,
-        sample_weight,
-        fit_clf,
-        return_utilities,
-        reset=True,
-        **check_X_cand_params
-    ):
-        """Validate input data and set or check the `n_features_in_` attribute.
-
-        Parameters
-        ----------
-        X_cand: array-like of shape (n_candidates, n_features)
-            The instances which may be queried. Sparse matrices are accepted
-            only if they are supported by the base query strategy.
-        clf : SkactivemlClassifier
-            Model implementing the methods `fit` and `predict_freq`.
-        X : array-like of shape (n_samples, n_features)
-            Input samples used to fit the classifier.
-        y : array-like of shape (n_samples)
-            Labels of the input samples 'X'. There may be missing labels.
-        sample_weight : array-like of shape (n_samples,) (default=None)
-            Sample weights for X, used to fit the clf.
-        return_utilities : bool,
-            If true, also return the utilities based on the query strategy.
-        reset : bool, default=True
-            Whether to reset the `n_features_in_` attribute.
-            If False, the input will be checked for consistency with data
-            provided when reset was last True.
-        **check_X_cand_params : kwargs
-            Parameters passed to :func:`sklearn.utils.check_array`.
-
-        Returns
-        -------
-        X_cand: np.ndarray, shape (n_candidates, n_features)
-            Checked candidate samples
-        clf : SkactivemlClassifier
-            Checked model implementing the methods `fit` and `predict_freq`.
-        X: np.ndarray, shape (n_samples, n_features)
-            Checked training samples
-        y: np.ndarray, shape (n_candidates)
-            Checked training labels
-        sampling_weight: np.ndarray, shape (n_candidates)
-            Checked training sample weight
-        X_cand: np.ndarray, shape (n_candidates, n_features)
-            Checked candidate samples
-        return_utilities : bool,
-            Checked boolean value of `return_utilities`.
-        """
-        (
-            X_cand,
-            clf,
-            X,
-            y,
-            sample_weight,
-            fit_clf,
-            return_utilities,
-        ) = super()._validate_data(
-            X_cand,
-            clf,
-            X,
-            y,
-            sample_weight,
-            fit_clf,
-            return_utilities,
-            reset,
-            **check_X_cand_params
-        )
-        if not hasattr(self, "budget_manager_"):
-            check_type(
-                self.budget_manager,
-                "budget_manager_",
-                BudgetManager,
-                type(None),
-            )
-            self.budget_manager_ = check_budget_manager(
-                self.budget, self.budget_manager, VariableUncertaintyBudget
-            )
-
-        return X_cand, clf, X, y, sample_weight, fit_clf, return_utilities
-
-
-class RandomVariableUncertainty(UncertaintyZliobaite):
-    """The RandomVariableUncertainty (Ran-Var-Uncertainty in [1]) query strategy
-    samples instances based on the classifier's uncertainty assessed based on
-    the classifier's predictions. The instance is queried when the probability
-    of the most likely class exceeds a time-dependent threshold calculated based
-    on the budget, the number of classes and the number of observed and
-    acquired samples. To better adapt at change detection the threshold is
-    multiplied by a random number generatot with N(1,delta).
-=======
     """
 
     def _get_default_budget_manager(self):
@@ -726,17 +475,12 @@
         budget_manager : BudgetManager
             The BudgetManager that should be used by default.
         """
-        return FixedUncertaintyBudget
-
-
-class VariableUncertainty(UncertaintyZliobaite):
-    """The VariableUncertainty (Var-Uncertainty in [1]) query strategy samples
-    instances based on the classifiers uncertainty assessed based on the
-    classifier's predictions. The instance is queried when the probability of
-    the most likely class exceeds a time-dependent threshold calculated based
-    on the budget, the number of classes and the number of observed and
-    acquired samples.
->>>>>>> 404e67a6
+        return RandomVariableUncertaintyBudget
+
+
+class Split(UncertaintyZliobaite):
+    """The Split [1] query strategy samples in 100*v% of instances randomly and
+    in 100*(1-v)% of cases according to VariableUncertainty.
 
     Parameters
     ----------
@@ -768,387 +512,5 @@
 
     """
 
-<<<<<<< HEAD
-    def __init__(
-        self, budget_manager=None, budget=None, random_state=None,
-    ):
-        super().__init__(budget=budget, random_state=random_state)
-        self.budget_manager = budget_manager
-
-    def update(self, X_cand, queried_indices, budget_manager_param_dict=None):
-        """Updates the budget manager and the count for seen and queried
-        instances
-
-        Parameters
-        ----------
-        X_cand : {array-like, sparse matrix} of shape (n_samples, n_features)
-            The instances which could be queried. Sparse matrices are accepted
-            only if they are supported by the base query strategy.
-
-        queried_indices : array-like of shape (n_samples,)
-            Indicates which instances from X_cand have been queried.
-
-        budget_manager_param_dict : kwargs
-            Optional kwargs for budget_manager.
-
-        Returns
-        -------
-        self : RandomVariableUncertainty
-            The RandomVariableUncertainty returns itself, after it is updated.
-        """
-
-        # check if a budget_manager is set
-        if not hasattr(self, "budget_manager_"):
-            check_type(
-                self.budget_manager,
-                "budget_manager_",
-                BudgetManager,
-                type(None),
-            )
-            budget_manager_seed = self.random_state_.randint(2**31-1)
-            self.budget_manager_ = check_budget_manager(
-                self.budget, self.budget_manager,
-                RandomVariableUncertaintyBudget,
-                {"random_state": budget_manager_seed}
-            )
-        super().update(X_cand, queried_indices, budget_manager_param_dict)
-        return self
-
-    def _validate_data(
-        self,
-        X_cand,
-        clf,
-        X,
-        y,
-        sample_weight,
-        fit_clf,
-        return_utilities,
-        reset=True,
-        **check_X_cand_params
-    ):
-        """Validate input data and set or check the `n_features_in_` attribute.
-
-        Parameters
-        ----------
-        X_cand: array-like of shape (n_candidates, n_features)
-            The instances which may be queried. Sparse matrices are accepted
-            only if they are supported by the base query strategy.
-        clf : SkactivemlClassifier
-            Model implementing the methods `fit` and `predict_freq`.
-        X : array-like of shape (n_samples, n_features)
-            Input samples used to fit the classifier.
-        y : array-like of shape (n_samples)
-            Labels of the input samples 'X'. There may be missing labels.
-        sample_weight : array-like of shape (n_samples,) (default=None)
-            Sample weights for X, used to fit the clf.
-        return_utilities : bool,
-            If true, also return the utilities based on the query strategy.
-        reset : bool, default=True
-            Whether to reset the `n_features_in_` attribute.
-            If False, the input will be checked for consistency with data
-            provided when reset was last True.
-        **check_X_cand_params : kwargs
-            Parameters passed to :func:`sklearn.utils.check_array`.
-
-        Returns
-        -------
-        X_cand: np.ndarray, shape (n_candidates, n_features)
-            Checked candidate samples
-        clf : SkactivemlClassifier
-            Checked model implementing the methods `fit` and `predict_freq`.
-        X: np.ndarray, shape (n_samples, n_features)
-            Checked training samples
-        y: np.ndarray, shape (n_candidates)
-            Checked training labels
-        sampling_weight: np.ndarray, shape (n_candidates)
-            Checked training sample weight
-        X_cand: np.ndarray, shape (n_candidates, n_features)
-            Checked candidate samples
-        return_utilities : bool,
-            Checked boolean value of `return_utilities`.
-        """
-        (
-            X_cand,
-            clf,
-            X,
-            y,
-            sample_weight,
-            fit_clf,
-            return_utilities,
-        ) = super()._validate_data(
-            X_cand,
-            clf,
-            X,
-            y,
-            sample_weight,
-            fit_clf,
-            return_utilities,
-            reset,
-        )
-        if not hasattr(self, "budget_manager_"):
-            check_type(
-                self.budget_manager,
-                "budget_manager_",
-                BudgetManager,
-                type(None),
-            )
-            budget_manager_seed = self.random_state_.randint(2**31-1)
-            self.budget_manager_ = check_budget_manager(
-                self.budget, self.budget_manager,
-                RandomVariableUncertaintyBudget,
-                {"random_state": budget_manager_seed}
-            )
-
-        return X_cand, clf, X, y, sample_weight, fit_clf, return_utilities
-
-
-class Split(UncertaintyZliobaite):
-    """The Split [1] query strategy samples in 100*v% of instances randomly and
-    in 100*(1-v)% of cases according to VariableUncertainty.
-
-    Parameters
-    ----------
-    budget : float, default=None
-        The budget which models the budgeting constraint used in
-        the stream-based active learning setting.
-
-    budget_manager : BudgetManager, default=None
-        The BudgetManager which models the budgeting constraint used in
-        the stream-based active learning setting. if set to None,
-        FixedUncertaintyBudget will be used by default. The budget_manager will
-        be initialized based on the following conditions:
-            If only a budget is given the default budget_manager is initialized
-            with the given budget.
-            If only a budget_manager is given use the budget_manager.
-            If both are not given the default budget_manager with the
-            default budget.
-            If both are given and the budget differs from budget_manager.budget
-            a warning is thrown.
-
-    random_state : int, RandomState instance, default=None
-        Controls the randomness of the estimator.
-
-    References
-    ----------
-    [1] Zliobaite, Indre & Bifet, Albert & Pfahringer, Bernhard & Holmes,
-        Geoffrey. (2014). Active Learning With Drifting Streaming Data. Neural
-        Networks and Learning Systems, IEEE Transactions on. 25. 27-39.
-
-    """
-
-    def __init__(self, budget_manager=None, budget=None, random_state=None):
-        super().__init__(budget=budget, random_state=random_state)
-        self.budget_manager = budget_manager
-=======
-    def _get_default_budget_manager(self):
-        """Provide the budget manager that will be used as default.
-
-        Returns
-        -------
-        budget_manager : BudgetManager
-            The BudgetManager that should be used by default.
-        """
-        return VariableUncertaintyBudget
-
-
-class RandomVariableUncertainty(UncertaintyZliobaite):
-    """The RandomVariableUncertainty (Ran-Var-Uncertainty in [1]) query strategy
-    samples instances based on the classifier's uncertainty assessed based on
-    the classifier's predictions. The instance is queried when the probability
-    of the most likely class exceeds a time-dependent threshold calculated based
-    on the budget, the number of classes and the number of observed and
-    acquired samples. To better adapt at change detection the threshold is
-    multiplied by a random number generatot with N(1,delta).
->>>>>>> 404e67a6
-
-    Parameters
-    ----------
-    budget : float, default=None
-        The budget which models the budgeting constraint used in
-        the stream-based active learning setting.
-
-    budget_manager : BudgetManager, default=None
-        The BudgetManager which models the budgeting constraint used in
-        the stream-based active learning setting. if set to None,
-        FixedUncertaintyBudget will be used by default. The budget_manager will
-        be initialized based on the following conditions:
-            If only a budget is given the default budget_manager is initialized
-            with the given budget.
-            If only a budget_manager is given use the budget_manager.
-            If both are not given the default budget_manager with the
-            default budget.
-            If both are given and the budget differs from budget_manager.budget
-            a warning is thrown.
-
-    random_state : int, RandomState instance, default=None
-        Controls the randomness of the estimator.
-
-    References
-    ----------
-    [1] Zliobaite, Indre & Bifet, Albert & Pfahringer, Bernhard & Holmes,
-        Geoffrey. (2014). Active Learning With Drifting Streaming Data. Neural
-        Networks and Learning Systems, IEEE Transactions on. 25. 27-39.
-
-<<<<<<< HEAD
-        Returns
-        -------
-        self : Split
-            The Split returns itself, after it is updated.
-        """
-
-        # check if a budget_manager is set
-        if not hasattr(self, "budget_manager_"):
-            check_type(
-                self.budget_manager,
-                "budget_manager_",
-                BudgetManager,
-                type(None),
-            )
-            budget_manager_seed = self.random_state_.randint(2**31-1)
-            self.budget_manager_ = check_budget_manager(
-                self.budget, self.budget_manager, SplitBudget,
-                {"random_state": budget_manager_seed}
-            )
-        super().update(X_cand, queried_indices, budget_manager_param_dict)
-        return self
-
-    def _validate_data(
-        self,
-        X_cand,
-        clf,
-        X,
-        y,
-        sample_weight,
-        fit_clf,
-        return_utilities,
-        reset=True,
-        **check_X_cand_params
-    ):
-        """Validate input data and set or check the `n_features_in_` attribute.
-
-        Parameters
-        ----------
-        X_cand: array-like of shape (n_candidates, n_features)
-            The instances which may be queried. Sparse matrices are accepted
-            only if they are supported by the base query strategy.
-        clf : SkactivemlClassifier
-            Model implementing the methods `fit` and `predict_freq`.
-        X : array-like of shape (n_samples, n_features)
-            Input samples used to fit the classifier.
-        y : array-like of shape (n_samples)
-            Labels of the input samples 'X'. There may be missing labels.
-        sample_weight : array-like of shape (n_samples,) (default=None)
-            Sample weights for X, used to fit the clf.
-        return_utilities : bool,
-            If true, also return the utilities based on the query strategy.
-        reset : bool, default=True
-            Whether to reset the `n_features_in_` attribute.
-            If False, the input will be checked for consistency with data
-            provided when reset was last True.
-        **check_X_cand_params : kwargs
-            Parameters passed to :func:`sklearn.utils.check_array`.
-
-        Returns
-        -------
-        X_cand: np.ndarray, shape (n_candidates, n_features)
-            Checked candidate samples
-        clf : SkactivemlClassifier
-            Checked model implementing the methods `fit` and `predict_freq`.
-        X: np.ndarray, shape (n_samples, n_features)
-            Checked training samples
-        y: np.ndarray, shape (n_candidates)
-            Checked training labels
-        sampling_weight: np.ndarray, shape (n_candidates)
-            Checked training sample weight
-        X_cand: np.ndarray, shape (n_candidates, n_features)
-            Checked candidate samples
-        return_utilities : bool,
-            Checked boolean value of `return_utilities`.
-        """
-        (
-            X_cand,
-            clf,
-            X,
-            y,
-            sample_weight,
-            fit_clf,
-            return_utilities,
-        ) = super()._validate_data(
-            X_cand,
-            clf,
-            X,
-            y,
-            sample_weight,
-            fit_clf,
-            return_utilities,
-            reset,
-        )
-        if not hasattr(self, "budget_manager_"):
-            check_type(
-                self.budget_manager,
-                "budget_manager_",
-                BudgetManager,
-                type(None),
-            )
-            budget_manager_seed = self.random_state_.randint(2**31-1)
-            self.budget_manager_ = check_budget_manager(
-                self.budget, self.budget_manager, SplitBudget,
-                {"random_state": budget_manager_seed}
-            )
-
-        return X_cand, clf, X, y, sample_weight, fit_clf, return_utilities
-
-
-def _validate_X_y_sample_weight(X, y, sample_weight):
-    """Validate if X, y and sample_weight are numeric and of equal lenght.
-=======
-    """
-
-    def _get_default_budget_manager(self):
-        """Provide the budget manager that will be used as default.
-
-        Returns
-        -------
-        budget_manager : BudgetManager
-            The BudgetManager that should be used by default.
-        """
-        return RandomVariableUncertaintyBudget
-
-
-class Split(UncertaintyZliobaite):
-    """The Split [1] query strategy samples in 100*v% of instances randomly and
-    in 100*(1-v)% of cases according to VariableUncertainty.
->>>>>>> 404e67a6
-
-    Parameters
-    ----------
-    budget : float, default=None
-        The budget which models the budgeting constraint used in
-        the stream-based active learning setting.
-
-    budget_manager : BudgetManager, default=None
-        The BudgetManager which models the budgeting constraint used in
-        the stream-based active learning setting. if set to None,
-        FixedUncertaintyBudget will be used by default. The budget_manager will
-        be initialized based on the following conditions:
-            If only a budget is given the default budget_manager is initialized
-            with the given budget.
-            If only a budget_manager is given use the budget_manager.
-            If both are not given the default budget_manager with the
-            default budget.
-            If both are given and the budget differs from budget_manager.budget
-            a warning is thrown.
-
-    random_state : int, RandomState instance, default=None
-        Controls the randomness of the estimator.
-
-    References
-    ----------
-    [1] Zliobaite, Indre & Bifet, Albert & Pfahringer, Bernhard & Holmes,
-        Geoffrey. (2014). Active Learning With Drifting Streaming Data. Neural
-        Networks and Learning Systems, IEEE Transactions on. 25. 27-39.
-
-    """
-
     def _get_default_budget_manager(self):
         return SplitBudget